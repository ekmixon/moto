from urlparse import parse_qs, urlparse
import re

from jinja2 import Template

from .models import s3_backend
from .utils import bucket_name_from_url


<<<<<<< HEAD
def all_buckets():
    # No bucket specified. Listing all buckets
    all_buckets = s3_backend.get_all_buckets()
    template = Template(S3_ALL_BUCKETS)
    return template.render(buckets=all_buckets)


def bucket_response(request, full_url, headers):
    response = _bucket_response(request, full_url, headers)
    if isinstance(response, basestring):
        return 200, headers, response

    else:
        status_code, headers, response_content = response
        return status_code, headers, response_content


def _bucket_response(request, full_url, headers):
    parsed_url = urlparse(full_url)
    querystring = parse_qs(parsed_url.query)
    method = request.method

    bucket_name = bucket_name_from_url(full_url)
    if not bucket_name:
        # If no bucket specified, list all buckets
        return all_buckets()

    if method == 'GET':
        bucket = s3_backend.get_bucket(bucket_name)
        if bucket:
            prefix = querystring.get('prefix', [None])[0]
            delimiter = querystring.get('delimiter', [None])[0]
            result_keys, result_folders = s3_backend.prefix_query(bucket, prefix, delimiter)
            template = Template(S3_BUCKET_GET_RESPONSE)
            return template.render(
                bucket=bucket,
                prefix=prefix,
                delimiter=delimiter,
                result_keys=result_keys,
                result_folders=result_folders
            )
        else:
            return 404, headers, ""
    elif method == 'PUT':
        new_bucket = s3_backend.create_bucket(bucket_name)
        template = Template(S3_BUCKET_CREATE_RESPONSE)
        return template.render(bucket=new_bucket)
    elif method == 'DELETE':
        removed_bucket = s3_backend.delete_bucket(bucket_name)
        if removed_bucket is None:
            # Non-existant bucket
            template = Template(S3_DELETE_NON_EXISTING_BUCKET)
            return 404, headers, template.render(bucket_name=bucket_name)
        elif removed_bucket:
            # Bucket exists
            template = Template(S3_DELETE_BUCKET_SUCCESS)
            return 204, headers, template.render(bucket=removed_bucket)
        else:
            # Tried to delete a bucket that still has keys
            template = Template(S3_DELETE_BUCKET_WITH_ITEMS_ERROR)
            return 409, headers, template.render(bucket=removed_bucket)
    elif method == 'POST':
        #POST to bucket-url should create file from form
        if hasattr(request, 'form'):
            #Not HTTPretty
            form = request.form
        else:
            #HTTPretty, build new form object
            form = {}
            for kv in request.body.split('&'):
                k, v = kv.split('=')
                form[k] = v
                
        key = form['key']
        f = form['file']
            
        new_key = s3_backend.set_key(bucket_name, key, f)
        
        #Metadata
        meta_regex = re.compile('^x-amz-meta-([a-zA-Z0-9\-_]+)$', flags=re.IGNORECASE)
        for form_id in form:
            result = meta_regex.match(form_id)
            if result:
                meta_key = result.group(0).lower()
                metadata = form[form_id]
                new_key.set_metadata(meta_key, metadata)
        return 200, headers, ""
    else:
        raise NotImplementedError("Method {} has not been impelemented in the S3 backend yet".format(method))


def key_response(request, full_url, headers):
    response = _key_response(request, full_url, headers)
    if isinstance(response, basestring):
        return 200, headers, response
    else:
        status_code, headers, response_content = response
        return status_code, headers, response_content


def _key_response(request, full_url, headers):
    parsed_url = urlparse(full_url)
    method = request.method

    key_name = parsed_url.path.lstrip('/')
    query = parse_qs(parsed_url.query)
    bucket_name = bucket_name_from_url(full_url)
    if hasattr(request, 'body'):
        # Boto
        body = request.body
    else:
        # Flask server
        body = request.data

    if method == 'GET':
        if 'uploadId' in query:
            upload_id = query['uploadId'][0]
            parts = s3_backend.list_multipart(bucket_name, upload_id)
            template = Template(S3_MULTIPART_LIST_RESPONSE)
            return 200, headers, template.render(
                bucket_name=bucket_name,
                key_name=key_name,
                upload_id=upload_id,
                count=len(parts),
                parts=parts
                )
        key = s3_backend.get_key(bucket_name, key_name)
        if key:
            headers.update(key.metadata)
            return 200, headers, key.value
        else:
            return 404, headers, ""
    if method == 'PUT':
        if 'uploadId' in query and 'partNumber' in query and body:
            upload_id = query['uploadId'][0]
            part_number = int(query['partNumber'][0])
            key = s3_backend.set_part(bucket_name, upload_id, part_number, body)
            template = Template(S3_MULTIPART_UPLOAD_RESPONSE)
            headers.update(key.response_dict)
            return 200, headers, template.render(part=key)

        if 'x-amz-copy-source' in request.headers:
            # Copy key
            src_bucket, src_key = request.headers.get("x-amz-copy-source").split("/")
            s3_backend.copy_key(src_bucket, src_key, bucket_name, key_name)
            template = Template(S3_OBJECT_COPY_RESPONSE)
            return template.render(key=src_key)
        streaming_request = hasattr(request, 'streaming') and request.streaming
        closing_connection = headers.get('connection') == 'close'
        if closing_connection and streaming_request:
            # Closing the connection of a streaming request. No more data
            new_key = s3_backend.get_key(bucket_name, key_name)
        elif streaming_request:
            # Streaming request, more data
            new_key = s3_backend.append_to_key(bucket_name, key_name, body)
=======
def parse_key_name(pth):
    return pth.lstrip("/")


class ResponseObject(object):
    def __init__(self, backend, bucket_name_from_url, parse_key_name):
        self.backend = backend
        self.bucket_name_from_url = bucket_name_from_url
        self.parse_key_name = parse_key_name

    def all_buckets(self):
        # No bucket specified. Listing all buckets
        all_buckets = self.backend.get_all_buckets()
        template = Template(S3_ALL_BUCKETS)
        return template.render(buckets=all_buckets)

    def bucket_response(self, request, full_url, headers):
        response = self._bucket_response(request, full_url, headers)
        if isinstance(response, basestring):
            return 200, headers, response

>>>>>>> d5b3af20
        else:
            status_code, headers, response_content = response
            return status_code, headers, response_content

    def _bucket_response(self, request, full_url, headers):
        parsed_url = urlparse(full_url)
        querystring = parse_qs(parsed_url.query)
        method = request.method

        bucket_name = self.bucket_name_from_url(full_url)
        if not bucket_name:
            # If no bucket specified, list all buckets
            return self.all_buckets()

        if method == 'GET':
            bucket = self.backend.get_bucket(bucket_name)
            if bucket:
                prefix = querystring.get('prefix', [None])[0]
                delimiter = querystring.get('delimiter', [None])[0]
                result_keys, result_folders = self.backend.prefix_query(bucket, prefix, delimiter)
                template = Template(S3_BUCKET_GET_RESPONSE)
                return template.render(
                    bucket=bucket,
                    prefix=prefix,
                    delimiter=delimiter,
                    result_keys=result_keys,
                    result_folders=result_folders
                )
            else:
                return 404, headers, ""
        elif method == 'PUT':
            new_bucket = self.backend.create_bucket(bucket_name)
            template = Template(S3_BUCKET_CREATE_RESPONSE)
            return template.render(bucket=new_bucket)
        elif method == 'DELETE':
            removed_bucket = self.backend.delete_bucket(bucket_name)
            if removed_bucket is None:
                # Non-existant bucket
                template = Template(S3_DELETE_NON_EXISTING_BUCKET)
                return 404, headers, template.render(bucket_name=bucket_name)
            elif removed_bucket:
                # Bucket exists
                template = Template(S3_DELETE_BUCKET_SUCCESS)
                return 204, headers, template.render(bucket=removed_bucket)
            else:
                # Tried to delete a bucket that still has keys
                template = Template(S3_DELETE_BUCKET_WITH_ITEMS_ERROR)
                return 409, headers, template.render(bucket=removed_bucket)
        elif method == 'POST':
            #POST to bucket-url should create file from form
            if hasattr(request, 'form'):
                #Not HTTPretty
                form = request.form
            else:
                #HTTPretty, build new form object
                form = {}
                for kv in request.body.split('&'):
                    k, v = kv.split('=')
                    form[k] = v

            key = form['key']
            f = form['file']

            new_key = self.backend.set_key(bucket_name, key, f)

            #Metadata
            meta_regex = re.compile('^x-amz-meta-([a-zA-Z0-9\-_]+)$', flags=re.IGNORECASE)

            for form_id in form:
                result = meta_regex.match(form_id)
                if result:
                    meta_key = result.group(0).lower()
                    metadata = form[form_id]
                    new_key.set_metadata(meta_key, metadata)
            return 200, headers, ""
        else:
<<<<<<< HEAD
            return 404, headers, ""
    elif method == 'DELETE':
        if 'uploadId' in query:
            upload_id = query['uploadId'][0]
            s3_backend.cancel_multipart(bucket_name, upload_id)
            return 204, headers, ""
        removed_key = s3_backend.delete_key(bucket_name, key_name)
        template = Template(S3_DELETE_OBJECT_SUCCESS)
        return 204, headers, template.render(bucket=removed_key)
    elif method == 'POST':
        if body == '' and parsed_url.query == 'uploads':
            multipart = s3_backend.initiate_multipart(bucket_name, key_name)
            template = Template(S3_MULTIPART_INITIATE_RESPONSE)
            response = template.render(
                bucket_name=bucket_name,
                key_name=key_name,
                upload_id=multipart.id,
            )
            return 200, headers, response

        if 'uploadId' in query:
            upload_id = query['uploadId'][0]
            key = s3_backend.complete_multipart(bucket_name, upload_id)

            if key is not None:
                template = Template(S3_MULTIPART_COMPLETE_RESPONSE)
                return template.render(
                    bucket_name=bucket_name,
                    key_name=key.name,
                    etag=key.etag,
                )
            template = Template(S3_MULTIPART_COMPLETE_TOO_SMALL_ERROR)
            return 400, headers, template.render()
        else:
            raise NotImplementedError("Method POST had only been implemented for multipart uploads so far")
    else:
        raise NotImplementedError("Method {} has not been impelemented in the S3 backend yet".format(method))
=======
            raise NotImplementedError("Method {0} has not been impelemented in the S3 backend yet".format(method))

    def key_response(self, request, full_url, headers):
        response = self._key_response(request, full_url, headers)
        if isinstance(response, basestring):
            return 200, headers, response
        else:
            status_code, headers, response_content = response
            return status_code, headers, response_content

    def _key_response(self, request, full_url, headers):
        parsed_url = urlparse(full_url)
        method = request.method

        key_name = self.parse_key_name(parsed_url.path)

        bucket_name = self.bucket_name_from_url(full_url)

        if hasattr(request, 'body'):
            # Boto
            body = request.body
        else:
            # Flask server
            body = request.data

        if method == 'GET':
            key = self.backend.get_key(bucket_name, key_name)
            if key:
                headers.update(key.metadata)
                return 200, headers, key.value
            else:
                return 404, headers, ""
        if method == 'PUT':
            if 'x-amz-copy-source' in request.headers:
                # Copy key
                src_bucket, src_key = request.headers.get("x-amz-copy-source").split("/", 1)
                self.backend.copy_key(src_bucket, src_key, bucket_name, key_name)
                template = Template(S3_OBJECT_COPY_RESPONSE)
                return template.render(key=src_key)
            streaming_request = hasattr(request, 'streaming') and request.streaming
            closing_connection = headers.get('connection') == 'close'
            if closing_connection and streaming_request:
                # Closing the connection of a streaming request. No more data
                new_key = self.backend.get_key(bucket_name, key_name)
            elif streaming_request:
                # Streaming request, more data
                new_key = self.backend.append_to_key(bucket_name, key_name, body)
            else:
                # Initial data
                new_key = self.backend.set_key(bucket_name, key_name, body)
                request.streaming = True

                #Metadata
                meta_regex = re.compile('^x-amz-meta-([a-zA-Z0-9\-_]+)$', flags=re.IGNORECASE)
                for header in request.headers:
                    if isinstance(header, basestring):
                        result = meta_regex.match(header)
                        if result:
                            meta_key = result.group(0).lower()
                            metadata = request.headers[header]
                            new_key.set_metadata(meta_key, metadata)
            template = Template(S3_OBJECT_RESPONSE)
            headers.update(new_key.response_dict)
            return 200, headers, template.render(key=new_key)
        elif method == 'HEAD':
            key = self.backend.get_key(bucket_name, key_name)
            if key:
                headers.update(key.metadata)
                headers.update(key.response_dict)
                return 200, headers, ""
            else:
                return 404, headers, ""
        elif method == 'DELETE':
            removed_key = self.backend.delete_key(bucket_name, key_name)
            template = Template(S3_DELETE_OBJECT_SUCCESS)
            return 204, headers, template.render(bucket=removed_key)
        else:
            raise NotImplementedError("Method {0} has not been impelemented in the S3 backend yet".format(method))
>>>>>>> d5b3af20

S3ResponseInstance = ResponseObject(s3_backend, bucket_name_from_url, parse_key_name)

S3_ALL_BUCKETS = """<ListAllMyBucketsResult xmlns="http://s3.amazonaws.com/doc/2006-03-01">
  <Owner>
    <ID>bcaf1ffd86f41161ca5fb16fd081034f</ID>
    <DisplayName>webfile</DisplayName>
  </Owner>
  <Buckets>
    {% for bucket in buckets %}
      <Bucket>
        <Name>{{ bucket.name }}</Name>
        <CreationDate>2006-02-03T16:45:09.000Z</CreationDate>
      </Bucket>
    {% endfor %}
 </Buckets>
</ListAllMyBucketsResult>"""

S3_BUCKET_GET_RESPONSE = """<?xml version="1.0" encoding="UTF-8"?>
<ListBucketResult xmlns="http://s3.amazonaws.com/doc/2006-03-01/">
  <Name>{{ bucket.name }}</Name>
  <Prefix>{{ prefix }}</Prefix>
  <MaxKeys>1000</MaxKeys>
  <Delimiter>{{ delimiter }}</Delimiter>
  <IsTruncated>false</IsTruncated>
  {% for key in result_keys %}
    <Contents>
      <Key>{{ key.name }}</Key>
      <LastModified>{{ key.last_modified_ISO8601 }}</LastModified>
      <ETag>{{ key.etag }}</ETag>
      <Size>{{ key.size }}</Size>
      <StorageClass>STANDARD</StorageClass>
      <Owner>
        <ID>75aa57f09aa0c8caeab4f8c24e99d10f8e7faeebf76c078efc7c6caea54ba06a</ID>
        <DisplayName>webfile</DisplayName>
      </Owner>
      <StorageClass>STANDARD</StorageClass>
    </Contents>
  {% endfor %}
  {% if delimiter %}
    {% for folder in result_folders %}
      <CommonPrefixes>
        <Prefix>{{ folder }}</Prefix>
      </CommonPrefixes>
    {% endfor %}
  {% endif %}
  </ListBucketResult>"""

S3_BUCKET_CREATE_RESPONSE = """<CreateBucketResponse xmlns="http://s3.amazonaws.com/doc/2006-03-01">
  <CreateBucketResponse>
    <Bucket>{{ bucket.name }}</Bucket>
  </CreateBucketResponse>
</CreateBucketResponse>"""

S3_DELETE_BUCKET_SUCCESS = """<DeleteBucketResponse xmlns="http://s3.amazonaws.com/doc/2006-03-01">
  <DeleteBucketResponse>
    <Code>204</Code>
    <Description>No Content</Description>
  </DeleteBucketResponse>
</DeleteBucketResponse>"""

S3_DELETE_NON_EXISTING_BUCKET = """<?xml version="1.0" encoding="UTF-8"?>
<Error><Code>NoSuchBucket</Code>
<Message>The specified bucket does not exist</Message>
<BucketName>{{ bucket_name }}</BucketName>
<RequestId>asdfasdfsadf</RequestId>
<HostId>asfasdfsfsafasdf</HostId>
</Error>"""

S3_DELETE_BUCKET_WITH_ITEMS_ERROR = """<?xml version="1.0" encoding="UTF-8"?>
<Error><Code>BucketNotEmpty</Code>
<Message>The bucket you tried to delete is not empty</Message>
<BucketName>{{ bucket.name }}</BucketName>
<RequestId>asdfasdfsdafds</RequestId>
<HostId>sdfgdsfgdsfgdfsdsfgdfs</HostId>
</Error>"""

S3_DELETE_OBJECT_SUCCESS = """<DeleteObjectResponse xmlns="http://s3.amazonaws.com/doc/2006-03-01">
  <DeleteObjectResponse>
    <Code>200</Code>
    <Description>OK</Description>
  </DeleteObjectResponse>
</DeleteObjectResponse>"""

S3_OBJECT_RESPONSE = """<PutObjectResponse xmlns="http://s3.amazonaws.com/doc/2006-03-01">
      <PutObjectResponse>
        <ETag>{{ key.etag }}</ETag>
        <LastModified>{{ key.last_modified_ISO8601 }}</LastModified>
      </PutObjectResponse>
    </PutObjectResponse>"""

S3_OBJECT_COPY_RESPONSE = """<CopyObjectResponse xmlns="http://doc.s3.amazonaws.com/2006-03-01">
  <CopyObjectResponse>
    <ETag>{{ key.etag }}</ETag>
    <LastModified>{{ key.last_modified_ISO8601 }}</LastModified>
  </CopyObjectResponse>
</CopyObjectResponse>"""

S3_MULTIPART_INITIATE_RESPONSE = """<?xml version="1.0" encoding="UTF-8"?>
<InitiateMultipartUploadResult xmlns="http://s3.amazonaws.com/doc/2006-03-01/">
  <Bucket>{{ bucket_name }}</Bucket>
  <Key>{{ key_name }}</Key>
  <UploadId>{{ upload_id }}</UploadId>
</InitiateMultipartUploadResult>"""

S3_MULTIPART_UPLOAD_RESPONSE = """<?xml version="1.0" encoding="UTF-8"?>
<CopyPartResult xmlns="http://s3.amazonaws.com/doc/2006-03-01/">
  <LastModified>{{ part.last_modified_ISO8601 }}</LastModified>
  <ETag>{{ part.etag }}</ETag>
</CopyPartResult>"""

S3_MULTIPART_LIST_RESPONSE = """<?xml version="1.0" encoding="UTF-8"?>
<ListPartsResult xmlns="http://s3.amazonaws.com/doc/2006-03-01/">
  <Bucket>{{ bucket_name }}</Bucket>
  <Key>{{ key_name }}</Key>
  <UploadId>{{ upload_id }}</UploadId>
  <StorageClass>STANDARD</StorageClass>
  <Initiator>
    <ID>75aa57f09aa0c8caeab4f8c24e99d10f8e7faeebf76c078efc7c6caea54ba06a</ID>
    <DisplayName>webfile</DisplayName>
  </Initiator>
  <Owner>
    <ID>75aa57f09aa0c8caeab4f8c24e99d10f8e7faeebf76c078efc7c6caea54ba06a</ID>
    <DisplayName>webfile</DisplayName>
  </Owner>
  <StorageClass>STANDARD</StorageClass>
  <PartNumberMarker>1</PartNumberMarker>
  <NextPartNumberMarker>{{ count }} </NextPartNumberMarker>
  <MaxParts>{{ count }}</MaxParts>
  <IsTruncated>false</IsTruncated>
  {% for part in parts %}
  <Part>
    <PartNumber>{{ part.name }}</PartNumber>
    <LastModified>{{ part.last_modified_ISO8601 }}</LastModified>
    <ETag>{{ part.etag }}</ETag>
    <Size>{{ part.size }}</Size>
  </Part>
  {% endfor %}
</ListPartsResult>"""

S3_MULTIPART_COMPLETE_RESPONSE = """<?xml version="1.0" encoding="UTF-8"?>
<CompleteMultipartUploadResult xmlns="http://s3.amazonaws.com/doc/2006-03-01/">
  <Location>http://{{ bucket_name }}.s3.amazonaws.com/{{ key_name }}</Location>
  <Bucket>{{ bucket_name }}</Bucket>
  <Key>{{ key_name }}</Key>
  <ETag>{{ etag }}</ETag>
</CompleteMultipartUploadResult>
"""

S3_MULTIPART_COMPLETE_TOO_SMALL_ERROR = """<?xml version="1.0" encoding="UTF-8"?>
<Error>
  <Code>EntityTooSmall</Code>
  <Message>Your proposed upload is smaller than the minimum allowed object size.</Message>
  <RequestId>asdfasdfsdafds</RequestId>
  <HostId>sdfgdsfgdsfgdfsdsfgdfs</HostId>
</Error>"""<|MERGE_RESOLUTION|>--- conflicted
+++ resolved
@@ -7,163 +7,6 @@
 from .utils import bucket_name_from_url
 
 
-<<<<<<< HEAD
-def all_buckets():
-    # No bucket specified. Listing all buckets
-    all_buckets = s3_backend.get_all_buckets()
-    template = Template(S3_ALL_BUCKETS)
-    return template.render(buckets=all_buckets)
-
-
-def bucket_response(request, full_url, headers):
-    response = _bucket_response(request, full_url, headers)
-    if isinstance(response, basestring):
-        return 200, headers, response
-
-    else:
-        status_code, headers, response_content = response
-        return status_code, headers, response_content
-
-
-def _bucket_response(request, full_url, headers):
-    parsed_url = urlparse(full_url)
-    querystring = parse_qs(parsed_url.query)
-    method = request.method
-
-    bucket_name = bucket_name_from_url(full_url)
-    if not bucket_name:
-        # If no bucket specified, list all buckets
-        return all_buckets()
-
-    if method == 'GET':
-        bucket = s3_backend.get_bucket(bucket_name)
-        if bucket:
-            prefix = querystring.get('prefix', [None])[0]
-            delimiter = querystring.get('delimiter', [None])[0]
-            result_keys, result_folders = s3_backend.prefix_query(bucket, prefix, delimiter)
-            template = Template(S3_BUCKET_GET_RESPONSE)
-            return template.render(
-                bucket=bucket,
-                prefix=prefix,
-                delimiter=delimiter,
-                result_keys=result_keys,
-                result_folders=result_folders
-            )
-        else:
-            return 404, headers, ""
-    elif method == 'PUT':
-        new_bucket = s3_backend.create_bucket(bucket_name)
-        template = Template(S3_BUCKET_CREATE_RESPONSE)
-        return template.render(bucket=new_bucket)
-    elif method == 'DELETE':
-        removed_bucket = s3_backend.delete_bucket(bucket_name)
-        if removed_bucket is None:
-            # Non-existant bucket
-            template = Template(S3_DELETE_NON_EXISTING_BUCKET)
-            return 404, headers, template.render(bucket_name=bucket_name)
-        elif removed_bucket:
-            # Bucket exists
-            template = Template(S3_DELETE_BUCKET_SUCCESS)
-            return 204, headers, template.render(bucket=removed_bucket)
-        else:
-            # Tried to delete a bucket that still has keys
-            template = Template(S3_DELETE_BUCKET_WITH_ITEMS_ERROR)
-            return 409, headers, template.render(bucket=removed_bucket)
-    elif method == 'POST':
-        #POST to bucket-url should create file from form
-        if hasattr(request, 'form'):
-            #Not HTTPretty
-            form = request.form
-        else:
-            #HTTPretty, build new form object
-            form = {}
-            for kv in request.body.split('&'):
-                k, v = kv.split('=')
-                form[k] = v
-                
-        key = form['key']
-        f = form['file']
-            
-        new_key = s3_backend.set_key(bucket_name, key, f)
-        
-        #Metadata
-        meta_regex = re.compile('^x-amz-meta-([a-zA-Z0-9\-_]+)$', flags=re.IGNORECASE)
-        for form_id in form:
-            result = meta_regex.match(form_id)
-            if result:
-                meta_key = result.group(0).lower()
-                metadata = form[form_id]
-                new_key.set_metadata(meta_key, metadata)
-        return 200, headers, ""
-    else:
-        raise NotImplementedError("Method {} has not been impelemented in the S3 backend yet".format(method))
-
-
-def key_response(request, full_url, headers):
-    response = _key_response(request, full_url, headers)
-    if isinstance(response, basestring):
-        return 200, headers, response
-    else:
-        status_code, headers, response_content = response
-        return status_code, headers, response_content
-
-
-def _key_response(request, full_url, headers):
-    parsed_url = urlparse(full_url)
-    method = request.method
-
-    key_name = parsed_url.path.lstrip('/')
-    query = parse_qs(parsed_url.query)
-    bucket_name = bucket_name_from_url(full_url)
-    if hasattr(request, 'body'):
-        # Boto
-        body = request.body
-    else:
-        # Flask server
-        body = request.data
-
-    if method == 'GET':
-        if 'uploadId' in query:
-            upload_id = query['uploadId'][0]
-            parts = s3_backend.list_multipart(bucket_name, upload_id)
-            template = Template(S3_MULTIPART_LIST_RESPONSE)
-            return 200, headers, template.render(
-                bucket_name=bucket_name,
-                key_name=key_name,
-                upload_id=upload_id,
-                count=len(parts),
-                parts=parts
-                )
-        key = s3_backend.get_key(bucket_name, key_name)
-        if key:
-            headers.update(key.metadata)
-            return 200, headers, key.value
-        else:
-            return 404, headers, ""
-    if method == 'PUT':
-        if 'uploadId' in query and 'partNumber' in query and body:
-            upload_id = query['uploadId'][0]
-            part_number = int(query['partNumber'][0])
-            key = s3_backend.set_part(bucket_name, upload_id, part_number, body)
-            template = Template(S3_MULTIPART_UPLOAD_RESPONSE)
-            headers.update(key.response_dict)
-            return 200, headers, template.render(part=key)
-
-        if 'x-amz-copy-source' in request.headers:
-            # Copy key
-            src_bucket, src_key = request.headers.get("x-amz-copy-source").split("/")
-            s3_backend.copy_key(src_bucket, src_key, bucket_name, key_name)
-            template = Template(S3_OBJECT_COPY_RESPONSE)
-            return template.render(key=src_key)
-        streaming_request = hasattr(request, 'streaming') and request.streaming
-        closing_connection = headers.get('connection') == 'close'
-        if closing_connection and streaming_request:
-            # Closing the connection of a streaming request. No more data
-            new_key = s3_backend.get_key(bucket_name, key_name)
-        elif streaming_request:
-            # Streaming request, more data
-            new_key = s3_backend.append_to_key(bucket_name, key_name, body)
-=======
 def parse_key_name(pth):
     return pth.lstrip("/")
 
@@ -185,7 +28,6 @@
         if isinstance(response, basestring):
             return 200, headers, response
 
->>>>>>> d5b3af20
         else:
             status_code, headers, response_content = response
             return status_code, headers, response_content
@@ -262,45 +104,6 @@
                     new_key.set_metadata(meta_key, metadata)
             return 200, headers, ""
         else:
-<<<<<<< HEAD
-            return 404, headers, ""
-    elif method == 'DELETE':
-        if 'uploadId' in query:
-            upload_id = query['uploadId'][0]
-            s3_backend.cancel_multipart(bucket_name, upload_id)
-            return 204, headers, ""
-        removed_key = s3_backend.delete_key(bucket_name, key_name)
-        template = Template(S3_DELETE_OBJECT_SUCCESS)
-        return 204, headers, template.render(bucket=removed_key)
-    elif method == 'POST':
-        if body == '' and parsed_url.query == 'uploads':
-            multipart = s3_backend.initiate_multipart(bucket_name, key_name)
-            template = Template(S3_MULTIPART_INITIATE_RESPONSE)
-            response = template.render(
-                bucket_name=bucket_name,
-                key_name=key_name,
-                upload_id=multipart.id,
-            )
-            return 200, headers, response
-
-        if 'uploadId' in query:
-            upload_id = query['uploadId'][0]
-            key = s3_backend.complete_multipart(bucket_name, upload_id)
-
-            if key is not None:
-                template = Template(S3_MULTIPART_COMPLETE_RESPONSE)
-                return template.render(
-                    bucket_name=bucket_name,
-                    key_name=key.name,
-                    etag=key.etag,
-                )
-            template = Template(S3_MULTIPART_COMPLETE_TOO_SMALL_ERROR)
-            return 400, headers, template.render()
-        else:
-            raise NotImplementedError("Method POST had only been implemented for multipart uploads so far")
-    else:
-        raise NotImplementedError("Method {} has not been impelemented in the S3 backend yet".format(method))
-=======
             raise NotImplementedError("Method {0} has not been impelemented in the S3 backend yet".format(method))
 
     def key_response(self, request, full_url, headers):
@@ -313,6 +116,7 @@
 
     def _key_response(self, request, full_url, headers):
         parsed_url = urlparse(full_url)
+        query = parse_qs(parsed_url.query)
         method = request.method
 
         key_name = self.parse_key_name(parsed_url.path)
@@ -327,6 +131,17 @@
             body = request.data
 
         if method == 'GET':
+            if 'uploadId' in query:
+                upload_id = query['uploadId'][0]
+                parts = self.backend.list_multipart(bucket_name, upload_id)
+                template = Template(S3_MULTIPART_LIST_RESPONSE)
+                return 200, headers, template.render(
+                    bucket_name=bucket_name,
+                    key_name=key_name,
+                    upload_id=upload_id,
+                    count=len(parts),
+                    parts=parts
+                    )
             key = self.backend.get_key(bucket_name, key_name)
             if key:
                 headers.update(key.metadata)
@@ -334,6 +149,14 @@
             else:
                 return 404, headers, ""
         if method == 'PUT':
+            if 'uploadId' in query and 'partNumber' in query and body:
+                upload_id = query['uploadId'][0]
+                part_number = int(query['partNumber'][0])
+                key = self.backend.set_part(bucket_name, upload_id, part_number, body)
+                template = Template(S3_MULTIPART_UPLOAD_RESPONSE)
+                headers.update(key.response_dict)
+                return 200, headers, template.render(part=key)
+
             if 'x-amz-copy-source' in request.headers:
                 # Copy key
                 src_bucket, src_key = request.headers.get("x-amz-copy-source").split("/", 1)
@@ -374,12 +197,41 @@
             else:
                 return 404, headers, ""
         elif method == 'DELETE':
+            if 'uploadId' in query:
+                upload_id = query['uploadId'][0]
+                self.backend.cancel_multipart(bucket_name, upload_id)
+                return 204, headers, ""
             removed_key = self.backend.delete_key(bucket_name, key_name)
             template = Template(S3_DELETE_OBJECT_SUCCESS)
             return 204, headers, template.render(bucket=removed_key)
+        elif method == 'POST':
+            if body == '' and parsed_url.query == 'uploads':
+                multipart = self.backend.initiate_multipart(bucket_name, key_name)
+                template = Template(S3_MULTIPART_INITIATE_RESPONSE)
+                response = template.render(
+                    bucket_name=bucket_name,
+                    key_name=key_name,
+                    upload_id=multipart.id,
+                )
+                return 200, headers, response
+
+            if 'uploadId' in query:
+                upload_id = query['uploadId'][0]
+                key = self.backend.complete_multipart(bucket_name, upload_id)
+
+                if key is not None:
+                    template = Template(S3_MULTIPART_COMPLETE_RESPONSE)
+                    return template.render(
+                        bucket_name=bucket_name,
+                        key_name=key.name,
+                        etag=key.etag,
+                    )
+                template = Template(S3_MULTIPART_COMPLETE_TOO_SMALL_ERROR)
+                return 400, headers, template.render()
+            else:
+                raise NotImplementedError("Method POST had only been implemented for multipart uploads so far")
         else:
             raise NotImplementedError("Method {0} has not been impelemented in the S3 backend yet".format(method))
->>>>>>> d5b3af20
 
 S3ResponseInstance = ResponseObject(s3_backend, bucket_name_from_url, parse_key_name)
 

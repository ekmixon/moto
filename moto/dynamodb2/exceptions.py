--- conflicted
+++ resolved
@@ -2,10 +2,9 @@
     pass
 
 
-<<<<<<< HEAD
 class InvalidUpdateExpression(ValueError):
-=======
+    pass
+
+
 class ItemSizeTooLarge(Exception):
-    message = 'Item size has exceeded the maximum allowed size'
->>>>>>> cc1693c4
-    pass+    message = 'Item size has exceeded the maximum allowed size'
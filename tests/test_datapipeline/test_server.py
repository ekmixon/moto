<<<<<<< HEAD
from __future__ import unicode_literals

import json
import sure  # noqa

import moto.server as server
from moto import mock_datapipeline

'''
Test the different server responses
'''


@mock_datapipeline
def test_list_streams():
    backend = server.create_backend_app("datapipeline")
    test_client = backend.test_client()

    res = test_client.post('/',
                           data={"pipelineIds": ["ASdf"]},
                           headers={
                               "X-Amz-Target": "DataPipeline.DescribePipelines"},
                           )

    json_data = json.loads(res.data.decode("utf-8"))
    json_data.should.equal({
        'pipelineDescriptionList': []
    })
=======
from __future__ import unicode_literals

import json
import sure  # noqa

import moto.server as server
from moto import mock_datapipeline

"""
Test the different server responses
"""


@mock_datapipeline
def test_list_streams():
    backend = server.create_backend_app("datapipeline")
    test_client = backend.test_client()

    res = test_client.post(
        "/",
        data={"pipelineIds": ["ASdf"]},
        headers={"X-Amz-Target": "DataPipeline.DescribePipelines"},
    )

    json_data = json.loads(res.data.decode("utf-8"))
    json_data.should.equal({"pipelineDescriptionList": []})
>>>>>>> b8a1f852
<|MERGE_RESOLUTION|>--- conflicted
+++ resolved
@@ -1,33 +1,3 @@
-<<<<<<< HEAD
-from __future__ import unicode_literals
-
-import json
-import sure  # noqa
-
-import moto.server as server
-from moto import mock_datapipeline
-
-'''
-Test the different server responses
-'''
-
-
-@mock_datapipeline
-def test_list_streams():
-    backend = server.create_backend_app("datapipeline")
-    test_client = backend.test_client()
-
-    res = test_client.post('/',
-                           data={"pipelineIds": ["ASdf"]},
-                           headers={
-                               "X-Amz-Target": "DataPipeline.DescribePipelines"},
-                           )
-
-    json_data = json.loads(res.data.decode("utf-8"))
-    json_data.should.equal({
-        'pipelineDescriptionList': []
-    })
-=======
 from __future__ import unicode_literals
 
 import json
@@ -53,5 +23,4 @@
     )
 
     json_data = json.loads(res.data.decode("utf-8"))
-    json_data.should.equal({"pipelineDescriptionList": []})
->>>>>>> b8a1f852
+    json_data.should.equal({"pipelineDescriptionList": []})
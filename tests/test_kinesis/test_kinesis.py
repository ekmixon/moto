<<<<<<< HEAD
from __future__ import unicode_literals

import boto.kinesis
from boto.kinesis.exceptions import ResourceNotFoundException, InvalidArgumentException
import boto3
import sure  # noqa
import datetime
import time

from moto import mock_kinesis, mock_kinesis_deprecated


@mock_kinesis_deprecated
def test_create_cluster():
    conn = boto.kinesis.connect_to_region("us-west-2")

    conn.create_stream("my_stream", 2)

    stream_response = conn.describe_stream("my_stream")

    stream = stream_response["StreamDescription"]
    stream["StreamName"].should.equal("my_stream")
    stream["HasMoreShards"].should.equal(False)
    stream["StreamARN"].should.equal(
        "arn:aws:kinesis:us-west-2:123456789012:my_stream")
    stream["StreamStatus"].should.equal("ACTIVE")

    shards = stream['Shards']
    shards.should.have.length_of(2)


@mock_kinesis_deprecated
def test_describe_non_existant_stream():
    conn = boto.kinesis.connect_to_region("us-east-1")
    conn.describe_stream.when.called_with(
        "not-a-stream").should.throw(ResourceNotFoundException)


@mock_kinesis_deprecated
def test_list_and_delete_stream():
    conn = boto.kinesis.connect_to_region("us-west-2")

    conn.create_stream("stream1", 1)
    conn.create_stream("stream2", 1)

    conn.list_streams()['StreamNames'].should.have.length_of(2)

    conn.delete_stream("stream2")

    conn.list_streams()['StreamNames'].should.have.length_of(1)

    # Delete invalid id
    conn.delete_stream.when.called_with(
        "not-a-stream").should.throw(ResourceNotFoundException)


@mock_kinesis
def test_list_many_streams():
    conn = boto3.client('kinesis', region_name="us-west-2")

    for i in range(11):
        conn.create_stream(StreamName="stream%d" % i, ShardCount=1)

    resp = conn.list_streams()
    stream_names = resp["StreamNames"]
    has_more_streams = resp["HasMoreStreams"]
    stream_names.should.have.length_of(10)
    has_more_streams.should.be(True)
    resp2 = conn.list_streams(ExclusiveStartStreamName=stream_names[-1])
    stream_names = resp2["StreamNames"]
    has_more_streams = resp2["HasMoreStreams"]
    stream_names.should.have.length_of(1)
    has_more_streams.should.equal(False)


@mock_kinesis_deprecated
def test_basic_shard_iterator():
    conn = boto.kinesis.connect_to_region("us-west-2")

    stream_name = "my_stream"
    conn.create_stream(stream_name, 1)

    response = conn.describe_stream(stream_name)
    shard_id = response['StreamDescription']['Shards'][0]['ShardId']

    response = conn.get_shard_iterator(stream_name, shard_id, 'TRIM_HORIZON')
    shard_iterator = response['ShardIterator']

    response = conn.get_records(shard_iterator)
    shard_iterator = response['NextShardIterator']
    response['Records'].should.equal([])
    response['MillisBehindLatest'].should.equal(0)


@mock_kinesis_deprecated
def test_get_invalid_shard_iterator():
    conn = boto.kinesis.connect_to_region("us-west-2")

    stream_name = "my_stream"
    conn.create_stream(stream_name, 1)

    conn.get_shard_iterator.when.called_with(
        stream_name, "123", 'TRIM_HORIZON').should.throw(ResourceNotFoundException)


@mock_kinesis_deprecated
def test_put_records():
    conn = boto.kinesis.connect_to_region("us-west-2")

    stream_name = "my_stream"
    conn.create_stream(stream_name, 1)

    data = "hello world"
    partition_key = "1234"

    conn.put_record.when.called_with(
        stream_name, data, 1234).should.throw(InvalidArgumentException)

    conn.put_record(stream_name, data, partition_key)

    response = conn.describe_stream(stream_name)
    shard_id = response['StreamDescription']['Shards'][0]['ShardId']

    response = conn.get_shard_iterator(stream_name, shard_id, 'TRIM_HORIZON')
    shard_iterator = response['ShardIterator']

    response = conn.get_records(shard_iterator)
    shard_iterator = response['NextShardIterator']
    response['Records'].should.have.length_of(1)
    record = response['Records'][0]

    record["Data"].should.equal("hello world")
    record["PartitionKey"].should.equal("1234")
    record["SequenceNumber"].should.equal("1")


@mock_kinesis_deprecated
def test_get_records_limit():
    conn = boto.kinesis.connect_to_region("us-west-2")

    stream_name = "my_stream"
    conn.create_stream(stream_name, 1)

    # Create some data
    data = "hello world"

    for index in range(5):
        conn.put_record(stream_name, data, str(index))

    # Get a shard iterator
    response = conn.describe_stream(stream_name)
    shard_id = response['StreamDescription']['Shards'][0]['ShardId']
    response = conn.get_shard_iterator(stream_name, shard_id, 'TRIM_HORIZON')
    shard_iterator = response['ShardIterator']

    # Retrieve only 3 records
    response = conn.get_records(shard_iterator, limit=3)
    response['Records'].should.have.length_of(3)

    # Then get the rest of the results
    next_shard_iterator = response['NextShardIterator']
    response = conn.get_records(next_shard_iterator)
    response['Records'].should.have.length_of(2)


@mock_kinesis_deprecated
def test_get_records_at_sequence_number():
    # AT_SEQUENCE_NUMBER - Start reading exactly from the position denoted by
    # a specific sequence number.
    conn = boto.kinesis.connect_to_region("us-west-2")
    stream_name = "my_stream"
    conn.create_stream(stream_name, 1)

    # Create some data
    for index in range(1, 5):
        conn.put_record(stream_name, str(index), str(index))

    # Get a shard iterator
    response = conn.describe_stream(stream_name)
    shard_id = response['StreamDescription']['Shards'][0]['ShardId']
    response = conn.get_shard_iterator(stream_name, shard_id, 'TRIM_HORIZON')
    shard_iterator = response['ShardIterator']

    # Get the second record
    response = conn.get_records(shard_iterator, limit=2)
    second_sequence_id = response['Records'][1]['SequenceNumber']

    # Then get a new iterator starting at that id
    response = conn.get_shard_iterator(
        stream_name, shard_id, 'AT_SEQUENCE_NUMBER', second_sequence_id)
    shard_iterator = response['ShardIterator']

    response = conn.get_records(shard_iterator)
    # And the first result returned should be the second item
    response['Records'][0]['SequenceNumber'].should.equal(second_sequence_id)
    response['Records'][0]['Data'].should.equal('2')


@mock_kinesis_deprecated
def test_get_records_after_sequence_number():
    # AFTER_SEQUENCE_NUMBER - Start reading right after the position denoted
    # by a specific sequence number.
    conn = boto.kinesis.connect_to_region("us-west-2")
    stream_name = "my_stream"
    conn.create_stream(stream_name, 1)

    # Create some data
    for index in range(1, 5):
        conn.put_record(stream_name, str(index), str(index))

    # Get a shard iterator
    response = conn.describe_stream(stream_name)
    shard_id = response['StreamDescription']['Shards'][0]['ShardId']
    response = conn.get_shard_iterator(stream_name, shard_id, 'TRIM_HORIZON')
    shard_iterator = response['ShardIterator']

    # Get the second record
    response = conn.get_records(shard_iterator, limit=2)
    second_sequence_id = response['Records'][1]['SequenceNumber']

    # Then get a new iterator starting after that id
    response = conn.get_shard_iterator(
        stream_name, shard_id, 'AFTER_SEQUENCE_NUMBER', second_sequence_id)
    shard_iterator = response['ShardIterator']

    response = conn.get_records(shard_iterator)
    # And the first result returned should be the third item
    response['Records'][0]['Data'].should.equal('3')
    response['MillisBehindLatest'].should.equal(0)


@mock_kinesis_deprecated
def test_get_records_latest():
    # LATEST - Start reading just after the most recent record in the shard,
    # so that you always read the most recent data in the shard.
    conn = boto.kinesis.connect_to_region("us-west-2")
    stream_name = "my_stream"
    conn.create_stream(stream_name, 1)

    # Create some data
    for index in range(1, 5):
        conn.put_record(stream_name, str(index), str(index))

    # Get a shard iterator
    response = conn.describe_stream(stream_name)
    shard_id = response['StreamDescription']['Shards'][0]['ShardId']
    response = conn.get_shard_iterator(stream_name, shard_id, 'TRIM_HORIZON')
    shard_iterator = response['ShardIterator']

    # Get the second record
    response = conn.get_records(shard_iterator, limit=2)
    second_sequence_id = response['Records'][1]['SequenceNumber']

    # Then get a new iterator starting after that id
    response = conn.get_shard_iterator(
        stream_name, shard_id, 'LATEST', second_sequence_id)
    shard_iterator = response['ShardIterator']

    # Write some more data
    conn.put_record(stream_name, "last_record", "last_record")

    response = conn.get_records(shard_iterator)
    # And the only result returned should be the new item
    response['Records'].should.have.length_of(1)
    response['Records'][0]['PartitionKey'].should.equal('last_record')
    response['Records'][0]['Data'].should.equal('last_record')
    response['MillisBehindLatest'].should.equal(0)


@mock_kinesis
def test_get_records_at_timestamp():
    # AT_TIMESTAMP - Read the first record at or after the specified timestamp
    conn = boto3.client('kinesis', region_name="us-west-2")
    stream_name = "my_stream"
    conn.create_stream(StreamName=stream_name, ShardCount=1)

    # Create some data
    for index in range(1, 5):
        conn.put_record(StreamName=stream_name,
                        Data=str(index),
                        PartitionKey=str(index))

    # When boto3 floors the timestamp that we pass to get_shard_iterator to
    # second precision even though AWS supports ms precision:
    # http://docs.aws.amazon.com/kinesis/latest/APIReference/API_GetShardIterator.html
    # To test around this limitation we wait until we well into the next second
    # before capturing the time and storing the records we expect to retrieve.
    time.sleep(1.0)
    timestamp = datetime.datetime.utcnow()

    keys = [str(i) for i in range(5, 10)]
    for k in keys:
        conn.put_record(StreamName=stream_name,
                        Data=k,
                        PartitionKey=k)

    # Get a shard iterator
    response = conn.describe_stream(StreamName=stream_name)
    shard_id = response['StreamDescription']['Shards'][0]['ShardId']
    response = conn.get_shard_iterator(StreamName=stream_name,
                                       ShardId=shard_id,
                                       ShardIteratorType='AT_TIMESTAMP',
                                       Timestamp=timestamp)
    shard_iterator = response['ShardIterator']

    response = conn.get_records(ShardIterator=shard_iterator)

    response['Records'].should.have.length_of(len(keys))
    partition_keys = [r['PartitionKey'] for r in response['Records']]
    partition_keys.should.equal(keys)
    response['MillisBehindLatest'].should.equal(0)


@mock_kinesis
def test_get_records_at_very_old_timestamp():
    conn = boto3.client('kinesis', region_name="us-west-2")
    stream_name = "my_stream"
    conn.create_stream(StreamName=stream_name, ShardCount=1)

    # Create some data
    keys = [str(i) for i in range(1, 5)]
    for k in keys:
        conn.put_record(StreamName=stream_name,
                        Data=k,
                        PartitionKey=k)

    # Get a shard iterator
    response = conn.describe_stream(StreamName=stream_name)
    shard_id = response['StreamDescription']['Shards'][0]['ShardId']
    response = conn.get_shard_iterator(StreamName=stream_name,
                                       ShardId=shard_id,
                                       ShardIteratorType='AT_TIMESTAMP',
                                       Timestamp=1)
    shard_iterator = response['ShardIterator']

    response = conn.get_records(ShardIterator=shard_iterator)
    response['Records'].should.have.length_of(len(keys))
    partition_keys = [r['PartitionKey'] for r in response['Records']]
    partition_keys.should.equal(keys)
    response['MillisBehindLatest'].should.equal(0)


@mock_kinesis
def test_get_records_timestamp_filtering():
    conn = boto3.client('kinesis', region_name="us-west-2")
    stream_name = "my_stream"
    conn.create_stream(StreamName=stream_name, ShardCount=1)

    conn.put_record(StreamName=stream_name,
                    Data='0',
                    PartitionKey='0')

    time.sleep(1.0)
    timestamp = datetime.datetime.utcnow()

    conn.put_record(StreamName=stream_name,
                        Data='1',
                        PartitionKey='1')

    response = conn.describe_stream(StreamName=stream_name)
    shard_id = response['StreamDescription']['Shards'][0]['ShardId']
    response = conn.get_shard_iterator(StreamName=stream_name,
                                       ShardId=shard_id,
                                       ShardIteratorType='AT_TIMESTAMP',
                                       Timestamp=timestamp)
    shard_iterator = response['ShardIterator']

    response = conn.get_records(ShardIterator=shard_iterator)
    response['Records'].should.have.length_of(1)
    response['Records'][0]['PartitionKey'].should.equal('1')
    response['Records'][0]['ApproximateArrivalTimestamp'].should.be.\
        greater_than(timestamp)
    response['MillisBehindLatest'].should.equal(0)


@mock_kinesis
def test_get_records_millis_behind_latest():
    conn = boto3.client('kinesis', region_name="us-west-2")
    stream_name = "my_stream"
    conn.create_stream(StreamName=stream_name, ShardCount=1)

    conn.put_record(StreamName=stream_name,
                    Data='0',
                    PartitionKey='0')
    time.sleep(1.0)
    conn.put_record(StreamName=stream_name,
                    Data='1',
                    PartitionKey='1')

    response = conn.describe_stream(StreamName=stream_name)
    shard_id = response['StreamDescription']['Shards'][0]['ShardId']
    response = conn.get_shard_iterator(StreamName=stream_name,
                                       ShardId=shard_id,
                                       ShardIteratorType='TRIM_HORIZON')
    shard_iterator = response['ShardIterator']

    response = conn.get_records(ShardIterator=shard_iterator, Limit=1)
    response['Records'].should.have.length_of(1)
    response['MillisBehindLatest'].should.be.greater_than(0)


@mock_kinesis
def test_get_records_at_very_new_timestamp():
    conn = boto3.client('kinesis', region_name="us-west-2")
    stream_name = "my_stream"
    conn.create_stream(StreamName=stream_name, ShardCount=1)

    # Create some data
    keys = [str(i) for i in range(1, 5)]
    for k in keys:
        conn.put_record(StreamName=stream_name,
                        Data=k,
                        PartitionKey=k)

    timestamp = datetime.datetime.utcnow() + datetime.timedelta(seconds=1)

    # Get a shard iterator
    response = conn.describe_stream(StreamName=stream_name)
    shard_id = response['StreamDescription']['Shards'][0]['ShardId']
    response = conn.get_shard_iterator(StreamName=stream_name,
                                       ShardId=shard_id,
                                       ShardIteratorType='AT_TIMESTAMP',
                                       Timestamp=timestamp)
    shard_iterator = response['ShardIterator']

    response = conn.get_records(ShardIterator=shard_iterator)

    response['Records'].should.have.length_of(0)
    response['MillisBehindLatest'].should.equal(0)


@mock_kinesis
def test_get_records_from_empty_stream_at_timestamp():
    conn = boto3.client('kinesis', region_name="us-west-2")
    stream_name = "my_stream"
    conn.create_stream(StreamName=stream_name, ShardCount=1)

    timestamp = datetime.datetime.utcnow()

    # Get a shard iterator
    response = conn.describe_stream(StreamName=stream_name)
    shard_id = response['StreamDescription']['Shards'][0]['ShardId']
    response = conn.get_shard_iterator(StreamName=stream_name,
                                       ShardId=shard_id,
                                       ShardIteratorType='AT_TIMESTAMP',
                                       Timestamp=timestamp)
    shard_iterator = response['ShardIterator']

    response = conn.get_records(ShardIterator=shard_iterator)

    response['Records'].should.have.length_of(0)
    response['MillisBehindLatest'].should.equal(0)


@mock_kinesis_deprecated
def test_invalid_shard_iterator_type():
    conn = boto.kinesis.connect_to_region("us-west-2")
    stream_name = "my_stream"
    conn.create_stream(stream_name, 1)

    response = conn.describe_stream(stream_name)
    shard_id = response['StreamDescription']['Shards'][0]['ShardId']
    response = conn.get_shard_iterator.when.called_with(
        stream_name, shard_id, 'invalid-type').should.throw(InvalidArgumentException)


@mock_kinesis_deprecated
def test_add_tags():
    conn = boto.kinesis.connect_to_region("us-west-2")
    stream_name = "my_stream"
    conn.create_stream(stream_name, 1)

    conn.describe_stream(stream_name)
    conn.add_tags_to_stream(stream_name, {'tag1': 'val1'})
    conn.add_tags_to_stream(stream_name, {'tag2': 'val2'})
    conn.add_tags_to_stream(stream_name, {'tag1': 'val3'})
    conn.add_tags_to_stream(stream_name, {'tag2': 'val4'})


@mock_kinesis_deprecated
def test_list_tags():
    conn = boto.kinesis.connect_to_region("us-west-2")
    stream_name = "my_stream"
    conn.create_stream(stream_name, 1)

    conn.describe_stream(stream_name)
    conn.add_tags_to_stream(stream_name, {'tag1': 'val1'})
    tags = dict([(tag['Key'], tag['Value'])
                 for tag in conn.list_tags_for_stream(stream_name)['Tags']])
    tags.get('tag1').should.equal('val1')
    conn.add_tags_to_stream(stream_name, {'tag2': 'val2'})
    tags = dict([(tag['Key'], tag['Value'])
                 for tag in conn.list_tags_for_stream(stream_name)['Tags']])
    tags.get('tag2').should.equal('val2')
    conn.add_tags_to_stream(stream_name, {'tag1': 'val3'})
    tags = dict([(tag['Key'], tag['Value'])
                 for tag in conn.list_tags_for_stream(stream_name)['Tags']])
    tags.get('tag1').should.equal('val3')
    conn.add_tags_to_stream(stream_name, {'tag2': 'val4'})
    tags = dict([(tag['Key'], tag['Value'])
                 for tag in conn.list_tags_for_stream(stream_name)['Tags']])
    tags.get('tag2').should.equal('val4')


@mock_kinesis_deprecated
def test_remove_tags():
    conn = boto.kinesis.connect_to_region("us-west-2")
    stream_name = "my_stream"
    conn.create_stream(stream_name, 1)

    conn.describe_stream(stream_name)
    conn.add_tags_to_stream(stream_name, {'tag1': 'val1'})
    tags = dict([(tag['Key'], tag['Value'])
                 for tag in conn.list_tags_for_stream(stream_name)['Tags']])
    tags.get('tag1').should.equal('val1')
    conn.remove_tags_from_stream(stream_name, ['tag1'])
    tags = dict([(tag['Key'], tag['Value'])
                 for tag in conn.list_tags_for_stream(stream_name)['Tags']])
    tags.get('tag1').should.equal(None)

    conn.add_tags_to_stream(stream_name, {'tag2': 'val2'})
    tags = dict([(tag['Key'], tag['Value'])
                 for tag in conn.list_tags_for_stream(stream_name)['Tags']])
    tags.get('tag2').should.equal('val2')
    conn.remove_tags_from_stream(stream_name, ['tag2'])
    tags = dict([(tag['Key'], tag['Value'])
                 for tag in conn.list_tags_for_stream(stream_name)['Tags']])
    tags.get('tag2').should.equal(None)


@mock_kinesis_deprecated
def test_split_shard():
    conn = boto.kinesis.connect_to_region("us-west-2")
    stream_name = 'my_stream'

    conn.create_stream(stream_name, 2)

    # Create some data
    for index in range(1, 100):
        conn.put_record(stream_name, str(index), str(index))

    stream_response = conn.describe_stream(stream_name)

    stream = stream_response["StreamDescription"]
    shards = stream['Shards']
    shards.should.have.length_of(2)
    sum([shard['SequenceNumberRange']['EndingSequenceNumber']
         for shard in shards]).should.equal(99)

    shard_range = shards[0]['HashKeyRange']
    new_starting_hash = (
        int(shard_range['EndingHashKey']) + int(shard_range['StartingHashKey'])) // 2
    conn.split_shard("my_stream", shards[0]['ShardId'], str(new_starting_hash))

    stream_response = conn.describe_stream(stream_name)

    stream = stream_response["StreamDescription"]
    shards = stream['Shards']
    shards.should.have.length_of(3)
    sum([shard['SequenceNumberRange']['EndingSequenceNumber']
         for shard in shards]).should.equal(99)

    shard_range = shards[2]['HashKeyRange']
    new_starting_hash = (
        int(shard_range['EndingHashKey']) + int(shard_range['StartingHashKey'])) // 2
    conn.split_shard("my_stream", shards[2]['ShardId'], str(new_starting_hash))

    stream_response = conn.describe_stream(stream_name)

    stream = stream_response["StreamDescription"]
    shards = stream['Shards']
    shards.should.have.length_of(4)
    sum([shard['SequenceNumberRange']['EndingSequenceNumber']
         for shard in shards]).should.equal(99)


@mock_kinesis_deprecated
def test_merge_shards():
    conn = boto.kinesis.connect_to_region("us-west-2")
    stream_name = 'my_stream'

    conn.create_stream(stream_name, 4)

    # Create some data
    for index in range(1, 100):
        conn.put_record(stream_name, str(index), str(index))

    stream_response = conn.describe_stream(stream_name)

    stream = stream_response["StreamDescription"]
    shards = stream['Shards']
    shards.should.have.length_of(4)

    conn.merge_shards.when.called_with(
        stream_name, 'shardId-000000000000', 'shardId-000000000002').should.throw(InvalidArgumentException)

    stream_response = conn.describe_stream(stream_name)

    stream = stream_response["StreamDescription"]
    shards = stream['Shards']
    shards.should.have.length_of(4)
    sum([shard['SequenceNumberRange']['EndingSequenceNumber']
         for shard in shards]).should.equal(99)

    conn.merge_shards(stream_name, 'shardId-000000000000',
                      'shardId-000000000001')

    stream_response = conn.describe_stream(stream_name)

    stream = stream_response["StreamDescription"]
    shards = stream['Shards']
    shards.should.have.length_of(3)
    sum([shard['SequenceNumberRange']['EndingSequenceNumber']
         for shard in shards]).should.equal(99)
    conn.merge_shards(stream_name, 'shardId-000000000002',
                      'shardId-000000000000')

    stream_response = conn.describe_stream(stream_name)

    stream = stream_response["StreamDescription"]
    shards = stream['Shards']
    shards.should.have.length_of(2)
    sum([shard['SequenceNumberRange']['EndingSequenceNumber']
         for shard in shards]).should.equal(99)
=======
from __future__ import unicode_literals

import datetime
import time

import boto.kinesis
import boto3
from boto.kinesis.exceptions import ResourceNotFoundException, \
    InvalidArgumentException

from moto import mock_kinesis, mock_kinesis_deprecated


@mock_kinesis_deprecated
def test_create_cluster():
    conn = boto.kinesis.connect_to_region("us-west-2")

    conn.create_stream("my_stream", 2)

    stream_response = conn.describe_stream("my_stream")

    stream = stream_response["StreamDescription"]
    stream["StreamName"].should.equal("my_stream")
    stream["HasMoreShards"].should.equal(False)
    stream["StreamARN"].should.equal(
        "arn:aws:kinesis:us-west-2:123456789012:my_stream")
    stream["StreamStatus"].should.equal("ACTIVE")

    shards = stream['Shards']
    shards.should.have.length_of(2)


@mock_kinesis_deprecated
def test_describe_non_existant_stream():
    conn = boto.kinesis.connect_to_region("us-east-1")
    conn.describe_stream.when.called_with(
        "not-a-stream").should.throw(ResourceNotFoundException)


@mock_kinesis_deprecated
def test_list_and_delete_stream():
    conn = boto.kinesis.connect_to_region("us-west-2")

    conn.create_stream("stream1", 1)
    conn.create_stream("stream2", 1)

    conn.list_streams()['StreamNames'].should.have.length_of(2)

    conn.delete_stream("stream2")

    conn.list_streams()['StreamNames'].should.have.length_of(1)

    # Delete invalid id
    conn.delete_stream.when.called_with(
        "not-a-stream").should.throw(ResourceNotFoundException)


@mock_kinesis
def test_list_many_streams():
    conn = boto3.client('kinesis', region_name="us-west-2")

    for i in range(11):
        conn.create_stream(StreamName="stream%d" % i, ShardCount=1)

    resp = conn.list_streams()
    stream_names = resp["StreamNames"]
    has_more_streams = resp["HasMoreStreams"]
    stream_names.should.have.length_of(10)
    has_more_streams.should.be(True)
    resp2 = conn.list_streams(ExclusiveStartStreamName=stream_names[-1])
    stream_names = resp2["StreamNames"]
    has_more_streams = resp2["HasMoreStreams"]
    stream_names.should.have.length_of(1)
    has_more_streams.should.equal(False)


@mock_kinesis
def test_describe_stream_summary():
    conn = boto3.client('kinesis', region_name="us-west-2")
    stream_name = 'my_stream_summary'
    shard_count = 5
    conn.create_stream(StreamName=stream_name, ShardCount=shard_count)

    resp = conn.describe_stream_summary(StreamName=stream_name)
    stream = resp["StreamDescriptionSummary"]

    stream["StreamName"].should.equal(stream_name)
    stream["OpenShardCount"].should.equal(shard_count)
    stream["StreamARN"].should.equal(
        "arn:aws:kinesis:us-west-2:123456789012:{}".format(stream_name))
    stream["StreamStatus"].should.equal("ACTIVE")


@mock_kinesis_deprecated
def test_basic_shard_iterator():
    conn = boto.kinesis.connect_to_region("us-west-2")

    stream_name = "my_stream"
    conn.create_stream(stream_name, 1)

    response = conn.describe_stream(stream_name)
    shard_id = response['StreamDescription']['Shards'][0]['ShardId']

    response = conn.get_shard_iterator(stream_name, shard_id, 'TRIM_HORIZON')
    shard_iterator = response['ShardIterator']

    response = conn.get_records(shard_iterator)
    shard_iterator = response['NextShardIterator']
    response['Records'].should.equal([])
    response['MillisBehindLatest'].should.equal(0)


@mock_kinesis_deprecated
def test_get_invalid_shard_iterator():
    conn = boto.kinesis.connect_to_region("us-west-2")

    stream_name = "my_stream"
    conn.create_stream(stream_name, 1)

    conn.get_shard_iterator.when.called_with(
        stream_name, "123", 'TRIM_HORIZON').should.throw(
        ResourceNotFoundException)


@mock_kinesis_deprecated
def test_put_records():
    conn = boto.kinesis.connect_to_region("us-west-2")

    stream_name = "my_stream"
    conn.create_stream(stream_name, 1)

    data = "hello world"
    partition_key = "1234"

    conn.put_record.when.called_with(
        stream_name, data, 1234).should.throw(InvalidArgumentException)

    conn.put_record(stream_name, data, partition_key)

    response = conn.describe_stream(stream_name)
    shard_id = response['StreamDescription']['Shards'][0]['ShardId']

    response = conn.get_shard_iterator(stream_name, shard_id, 'TRIM_HORIZON')
    shard_iterator = response['ShardIterator']

    response = conn.get_records(shard_iterator)
    shard_iterator = response['NextShardIterator']
    response['Records'].should.have.length_of(1)
    record = response['Records'][0]

    record["Data"].should.equal("hello world")
    record["PartitionKey"].should.equal("1234")
    record["SequenceNumber"].should.equal("1")


@mock_kinesis_deprecated
def test_get_records_limit():
    conn = boto.kinesis.connect_to_region("us-west-2")

    stream_name = "my_stream"
    conn.create_stream(stream_name, 1)

    # Create some data
    data = "hello world"

    for index in range(5):
        conn.put_record(stream_name, data, str(index))

    # Get a shard iterator
    response = conn.describe_stream(stream_name)
    shard_id = response['StreamDescription']['Shards'][0]['ShardId']
    response = conn.get_shard_iterator(stream_name, shard_id, 'TRIM_HORIZON')
    shard_iterator = response['ShardIterator']

    # Retrieve only 3 records
    response = conn.get_records(shard_iterator, limit=3)
    response['Records'].should.have.length_of(3)

    # Then get the rest of the results
    next_shard_iterator = response['NextShardIterator']
    response = conn.get_records(next_shard_iterator)
    response['Records'].should.have.length_of(2)


@mock_kinesis_deprecated
def test_get_records_at_sequence_number():
    # AT_SEQUENCE_NUMBER - Start reading exactly from the position denoted by
    # a specific sequence number.
    conn = boto.kinesis.connect_to_region("us-west-2")
    stream_name = "my_stream"
    conn.create_stream(stream_name, 1)

    # Create some data
    for index in range(1, 5):
        conn.put_record(stream_name, str(index), str(index))

    # Get a shard iterator
    response = conn.describe_stream(stream_name)
    shard_id = response['StreamDescription']['Shards'][0]['ShardId']
    response = conn.get_shard_iterator(stream_name, shard_id, 'TRIM_HORIZON')
    shard_iterator = response['ShardIterator']

    # Get the second record
    response = conn.get_records(shard_iterator, limit=2)
    second_sequence_id = response['Records'][1]['SequenceNumber']

    # Then get a new iterator starting at that id
    response = conn.get_shard_iterator(
        stream_name, shard_id, 'AT_SEQUENCE_NUMBER', second_sequence_id)
    shard_iterator = response['ShardIterator']

    response = conn.get_records(shard_iterator)
    # And the first result returned should be the second item
    response['Records'][0]['SequenceNumber'].should.equal(second_sequence_id)
    response['Records'][0]['Data'].should.equal('2')


@mock_kinesis_deprecated
def test_get_records_after_sequence_number():
    # AFTER_SEQUENCE_NUMBER - Start reading right after the position denoted
    # by a specific sequence number.
    conn = boto.kinesis.connect_to_region("us-west-2")
    stream_name = "my_stream"
    conn.create_stream(stream_name, 1)

    # Create some data
    for index in range(1, 5):
        conn.put_record(stream_name, str(index), str(index))

    # Get a shard iterator
    response = conn.describe_stream(stream_name)
    shard_id = response['StreamDescription']['Shards'][0]['ShardId']
    response = conn.get_shard_iterator(stream_name, shard_id, 'TRIM_HORIZON')
    shard_iterator = response['ShardIterator']

    # Get the second record
    response = conn.get_records(shard_iterator, limit=2)
    second_sequence_id = response['Records'][1]['SequenceNumber']

    # Then get a new iterator starting after that id
    response = conn.get_shard_iterator(
        stream_name, shard_id, 'AFTER_SEQUENCE_NUMBER', second_sequence_id)
    shard_iterator = response['ShardIterator']

    response = conn.get_records(shard_iterator)
    # And the first result returned should be the third item
    response['Records'][0]['Data'].should.equal('3')
    response['MillisBehindLatest'].should.equal(0)


@mock_kinesis_deprecated
def test_get_records_latest():
    # LATEST - Start reading just after the most recent record in the shard,
    # so that you always read the most recent data in the shard.
    conn = boto.kinesis.connect_to_region("us-west-2")
    stream_name = "my_stream"
    conn.create_stream(stream_name, 1)

    # Create some data
    for index in range(1, 5):
        conn.put_record(stream_name, str(index), str(index))

    # Get a shard iterator
    response = conn.describe_stream(stream_name)
    shard_id = response['StreamDescription']['Shards'][0]['ShardId']
    response = conn.get_shard_iterator(stream_name, shard_id, 'TRIM_HORIZON')
    shard_iterator = response['ShardIterator']

    # Get the second record
    response = conn.get_records(shard_iterator, limit=2)
    second_sequence_id = response['Records'][1]['SequenceNumber']

    # Then get a new iterator starting after that id
    response = conn.get_shard_iterator(
        stream_name, shard_id, 'LATEST', second_sequence_id)
    shard_iterator = response['ShardIterator']

    # Write some more data
    conn.put_record(stream_name, "last_record", "last_record")

    response = conn.get_records(shard_iterator)
    # And the only result returned should be the new item
    response['Records'].should.have.length_of(1)
    response['Records'][0]['PartitionKey'].should.equal('last_record')
    response['Records'][0]['Data'].should.equal('last_record')
    response['MillisBehindLatest'].should.equal(0)


@mock_kinesis
def test_get_records_at_timestamp():
    # AT_TIMESTAMP - Read the first record at or after the specified timestamp
    conn = boto3.client('kinesis', region_name="us-west-2")
    stream_name = "my_stream"
    conn.create_stream(StreamName=stream_name, ShardCount=1)

    # Create some data
    for index in range(1, 5):
        conn.put_record(StreamName=stream_name,
                        Data=str(index),
                        PartitionKey=str(index))

    # When boto3 floors the timestamp that we pass to get_shard_iterator to
    # second precision even though AWS supports ms precision:
    # http://docs.aws.amazon.com/kinesis/latest/APIReference/API_GetShardIterator.html
    # To test around this limitation we wait until we well into the next second
    # before capturing the time and storing the records we expect to retrieve.
    time.sleep(1.0)
    timestamp = datetime.datetime.utcnow()

    keys = [str(i) for i in range(5, 10)]
    for k in keys:
        conn.put_record(StreamName=stream_name,
                        Data=k,
                        PartitionKey=k)

    # Get a shard iterator
    response = conn.describe_stream(StreamName=stream_name)
    shard_id = response['StreamDescription']['Shards'][0]['ShardId']
    response = conn.get_shard_iterator(StreamName=stream_name,
                                       ShardId=shard_id,
                                       ShardIteratorType='AT_TIMESTAMP',
                                       Timestamp=timestamp)
    shard_iterator = response['ShardIterator']

    response = conn.get_records(ShardIterator=shard_iterator)

    response['Records'].should.have.length_of(len(keys))
    partition_keys = [r['PartitionKey'] for r in response['Records']]
    partition_keys.should.equal(keys)
    response['MillisBehindLatest'].should.equal(0)


@mock_kinesis
def test_get_records_at_very_old_timestamp():
    conn = boto3.client('kinesis', region_name="us-west-2")
    stream_name = "my_stream"
    conn.create_stream(StreamName=stream_name, ShardCount=1)

    # Create some data
    keys = [str(i) for i in range(1, 5)]
    for k in keys:
        conn.put_record(StreamName=stream_name,
                        Data=k,
                        PartitionKey=k)

    # Get a shard iterator
    response = conn.describe_stream(StreamName=stream_name)
    shard_id = response['StreamDescription']['Shards'][0]['ShardId']
    response = conn.get_shard_iterator(StreamName=stream_name,
                                       ShardId=shard_id,
                                       ShardIteratorType='AT_TIMESTAMP',
                                       Timestamp=1)
    shard_iterator = response['ShardIterator']

    response = conn.get_records(ShardIterator=shard_iterator)
    response['Records'].should.have.length_of(len(keys))
    partition_keys = [r['PartitionKey'] for r in response['Records']]
    partition_keys.should.equal(keys)
    response['MillisBehindLatest'].should.equal(0)


@mock_kinesis
def test_get_records_timestamp_filtering():
    conn = boto3.client('kinesis', region_name="us-west-2")
    stream_name = "my_stream"
    conn.create_stream(StreamName=stream_name, ShardCount=1)

    conn.put_record(StreamName=stream_name,
                    Data='0',
                    PartitionKey='0')

    time.sleep(1.0)
    timestamp = datetime.datetime.utcnow()

    conn.put_record(StreamName=stream_name,
                    Data='1',
                    PartitionKey='1')

    response = conn.describe_stream(StreamName=stream_name)
    shard_id = response['StreamDescription']['Shards'][0]['ShardId']
    response = conn.get_shard_iterator(StreamName=stream_name,
                                       ShardId=shard_id,
                                       ShardIteratorType='AT_TIMESTAMP',
                                       Timestamp=timestamp)
    shard_iterator = response['ShardIterator']

    response = conn.get_records(ShardIterator=shard_iterator)
    response['Records'].should.have.length_of(1)
    response['Records'][0]['PartitionKey'].should.equal('1')
    response['Records'][0]['ApproximateArrivalTimestamp'].should.be. \
        greater_than(timestamp)
    response['MillisBehindLatest'].should.equal(0)


@mock_kinesis
def test_get_records_millis_behind_latest():
    conn = boto3.client('kinesis', region_name="us-west-2")
    stream_name = "my_stream"
    conn.create_stream(StreamName=stream_name, ShardCount=1)

    conn.put_record(StreamName=stream_name,
                    Data='0',
                    PartitionKey='0')
    time.sleep(1.0)
    conn.put_record(StreamName=stream_name,
                    Data='1',
                    PartitionKey='1')

    response = conn.describe_stream(StreamName=stream_name)
    shard_id = response['StreamDescription']['Shards'][0]['ShardId']
    response = conn.get_shard_iterator(StreamName=stream_name,
                                       ShardId=shard_id,
                                       ShardIteratorType='TRIM_HORIZON')
    shard_iterator = response['ShardIterator']

    response = conn.get_records(ShardIterator=shard_iterator, Limit=1)
    response['Records'].should.have.length_of(1)
    response['MillisBehindLatest'].should.be.greater_than(0)


@mock_kinesis
def test_get_records_at_very_new_timestamp():
    conn = boto3.client('kinesis', region_name="us-west-2")
    stream_name = "my_stream"
    conn.create_stream(StreamName=stream_name, ShardCount=1)

    # Create some data
    keys = [str(i) for i in range(1, 5)]
    for k in keys:
        conn.put_record(StreamName=stream_name,
                        Data=k,
                        PartitionKey=k)

    timestamp = datetime.datetime.utcnow() + datetime.timedelta(seconds=1)

    # Get a shard iterator
    response = conn.describe_stream(StreamName=stream_name)
    shard_id = response['StreamDescription']['Shards'][0]['ShardId']
    response = conn.get_shard_iterator(StreamName=stream_name,
                                       ShardId=shard_id,
                                       ShardIteratorType='AT_TIMESTAMP',
                                       Timestamp=timestamp)
    shard_iterator = response['ShardIterator']

    response = conn.get_records(ShardIterator=shard_iterator)

    response['Records'].should.have.length_of(0)
    response['MillisBehindLatest'].should.equal(0)


@mock_kinesis
def test_get_records_from_empty_stream_at_timestamp():
    conn = boto3.client('kinesis', region_name="us-west-2")
    stream_name = "my_stream"
    conn.create_stream(StreamName=stream_name, ShardCount=1)

    timestamp = datetime.datetime.utcnow()

    # Get a shard iterator
    response = conn.describe_stream(StreamName=stream_name)
    shard_id = response['StreamDescription']['Shards'][0]['ShardId']
    response = conn.get_shard_iterator(StreamName=stream_name,
                                       ShardId=shard_id,
                                       ShardIteratorType='AT_TIMESTAMP',
                                       Timestamp=timestamp)
    shard_iterator = response['ShardIterator']

    response = conn.get_records(ShardIterator=shard_iterator)

    response['Records'].should.have.length_of(0)
    response['MillisBehindLatest'].should.equal(0)


@mock_kinesis_deprecated
def test_invalid_shard_iterator_type():
    conn = boto.kinesis.connect_to_region("us-west-2")
    stream_name = "my_stream"
    conn.create_stream(stream_name, 1)

    response = conn.describe_stream(stream_name)
    shard_id = response['StreamDescription']['Shards'][0]['ShardId']
    response = conn.get_shard_iterator.when.called_with(
        stream_name, shard_id, 'invalid-type').should.throw(
        InvalidArgumentException)


@mock_kinesis_deprecated
def test_add_tags():
    conn = boto.kinesis.connect_to_region("us-west-2")
    stream_name = "my_stream"
    conn.create_stream(stream_name, 1)

    conn.describe_stream(stream_name)
    conn.add_tags_to_stream(stream_name, {'tag1': 'val1'})
    conn.add_tags_to_stream(stream_name, {'tag2': 'val2'})
    conn.add_tags_to_stream(stream_name, {'tag1': 'val3'})
    conn.add_tags_to_stream(stream_name, {'tag2': 'val4'})


@mock_kinesis_deprecated
def test_list_tags():
    conn = boto.kinesis.connect_to_region("us-west-2")
    stream_name = "my_stream"
    conn.create_stream(stream_name, 1)

    conn.describe_stream(stream_name)
    conn.add_tags_to_stream(stream_name, {'tag1': 'val1'})
    tags = dict([(tag['Key'], tag['Value'])
                 for tag in conn.list_tags_for_stream(stream_name)['Tags']])
    tags.get('tag1').should.equal('val1')
    conn.add_tags_to_stream(stream_name, {'tag2': 'val2'})
    tags = dict([(tag['Key'], tag['Value'])
                 for tag in conn.list_tags_for_stream(stream_name)['Tags']])
    tags.get('tag2').should.equal('val2')
    conn.add_tags_to_stream(stream_name, {'tag1': 'val3'})
    tags = dict([(tag['Key'], tag['Value'])
                 for tag in conn.list_tags_for_stream(stream_name)['Tags']])
    tags.get('tag1').should.equal('val3')
    conn.add_tags_to_stream(stream_name, {'tag2': 'val4'})
    tags = dict([(tag['Key'], tag['Value'])
                 for tag in conn.list_tags_for_stream(stream_name)['Tags']])
    tags.get('tag2').should.equal('val4')


@mock_kinesis_deprecated
def test_remove_tags():
    conn = boto.kinesis.connect_to_region("us-west-2")
    stream_name = "my_stream"
    conn.create_stream(stream_name, 1)

    conn.describe_stream(stream_name)
    conn.add_tags_to_stream(stream_name, {'tag1': 'val1'})
    tags = dict([(tag['Key'], tag['Value'])
                 for tag in conn.list_tags_for_stream(stream_name)['Tags']])
    tags.get('tag1').should.equal('val1')
    conn.remove_tags_from_stream(stream_name, ['tag1'])
    tags = dict([(tag['Key'], tag['Value'])
                 for tag in conn.list_tags_for_stream(stream_name)['Tags']])
    tags.get('tag1').should.equal(None)

    conn.add_tags_to_stream(stream_name, {'tag2': 'val2'})
    tags = dict([(tag['Key'], tag['Value'])
                 for tag in conn.list_tags_for_stream(stream_name)['Tags']])
    tags.get('tag2').should.equal('val2')
    conn.remove_tags_from_stream(stream_name, ['tag2'])
    tags = dict([(tag['Key'], tag['Value'])
                 for tag in conn.list_tags_for_stream(stream_name)['Tags']])
    tags.get('tag2').should.equal(None)


@mock_kinesis_deprecated
def test_split_shard():
    conn = boto.kinesis.connect_to_region("us-west-2")
    stream_name = 'my_stream'

    conn.create_stream(stream_name, 2)

    # Create some data
    for index in range(1, 100):
        conn.put_record(stream_name, str(index), str(index))

    stream_response = conn.describe_stream(stream_name)

    stream = stream_response["StreamDescription"]
    shards = stream['Shards']
    shards.should.have.length_of(2)
    sum([shard['SequenceNumberRange']['EndingSequenceNumber']
         for shard in shards]).should.equal(99)

    shard_range = shards[0]['HashKeyRange']
    new_starting_hash = (
                            int(shard_range['EndingHashKey']) + int(
                                shard_range['StartingHashKey'])) // 2
    conn.split_shard("my_stream", shards[0]['ShardId'], str(new_starting_hash))

    stream_response = conn.describe_stream(stream_name)

    stream = stream_response["StreamDescription"]
    shards = stream['Shards']
    shards.should.have.length_of(3)
    sum([shard['SequenceNumberRange']['EndingSequenceNumber']
         for shard in shards]).should.equal(99)

    shard_range = shards[2]['HashKeyRange']
    new_starting_hash = (
                            int(shard_range['EndingHashKey']) + int(
                                shard_range['StartingHashKey'])) // 2
    conn.split_shard("my_stream", shards[2]['ShardId'], str(new_starting_hash))

    stream_response = conn.describe_stream(stream_name)

    stream = stream_response["StreamDescription"]
    shards = stream['Shards']
    shards.should.have.length_of(4)
    sum([shard['SequenceNumberRange']['EndingSequenceNumber']
         for shard in shards]).should.equal(99)


@mock_kinesis_deprecated
def test_merge_shards():
    conn = boto.kinesis.connect_to_region("us-west-2")
    stream_name = 'my_stream'

    conn.create_stream(stream_name, 4)

    # Create some data
    for index in range(1, 100):
        conn.put_record(stream_name, str(index), str(index))

    stream_response = conn.describe_stream(stream_name)

    stream = stream_response["StreamDescription"]
    shards = stream['Shards']
    shards.should.have.length_of(4)

    conn.merge_shards.when.called_with(
        stream_name, 'shardId-000000000000',
        'shardId-000000000002').should.throw(InvalidArgumentException)

    stream_response = conn.describe_stream(stream_name)

    stream = stream_response["StreamDescription"]
    shards = stream['Shards']
    shards.should.have.length_of(4)
    sum([shard['SequenceNumberRange']['EndingSequenceNumber']
         for shard in shards]).should.equal(99)

    conn.merge_shards(stream_name, 'shardId-000000000000',
                      'shardId-000000000001')

    stream_response = conn.describe_stream(stream_name)

    stream = stream_response["StreamDescription"]
    shards = stream['Shards']
    shards.should.have.length_of(3)
    sum([shard['SequenceNumberRange']['EndingSequenceNumber']
         for shard in shards]).should.equal(99)
    conn.merge_shards(stream_name, 'shardId-000000000002',
                      'shardId-000000000000')

    stream_response = conn.describe_stream(stream_name)

    stream = stream_response["StreamDescription"]
    shards = stream['Shards']
    shards.should.have.length_of(2)
    sum([shard['SequenceNumberRange']['EndingSequenceNumber']
         for shard in shards]).should.equal(99)
>>>>>>> 21917c4b
<|MERGE_RESOLUTION|>--- conflicted
+++ resolved
@@ -1,12 +1,12 @@
-<<<<<<< HEAD
 from __future__ import unicode_literals
 
-import boto.kinesis
-from boto.kinesis.exceptions import ResourceNotFoundException, InvalidArgumentException
-import boto3
-import sure  # noqa
 import datetime
 import time
+
+import boto.kinesis
+import boto3
+from boto.kinesis.exceptions import ResourceNotFoundException, \
+    InvalidArgumentException
 
 from moto import mock_kinesis, mock_kinesis_deprecated
 
@@ -74,6 +74,23 @@
     has_more_streams.should.equal(False)
 
 
+@mock_kinesis
+def test_describe_stream_summary():
+    conn = boto3.client('kinesis', region_name="us-west-2")
+    stream_name = 'my_stream_summary'
+    shard_count = 5
+    conn.create_stream(StreamName=stream_name, ShardCount=shard_count)
+
+    resp = conn.describe_stream_summary(StreamName=stream_name)
+    stream = resp["StreamDescriptionSummary"]
+
+    stream["StreamName"].should.equal(stream_name)
+    stream["OpenShardCount"].should.equal(shard_count)
+    stream["StreamARN"].should.equal(
+        "arn:aws:kinesis:us-west-2:123456789012:{}".format(stream_name))
+    stream["StreamStatus"].should.equal("ACTIVE")
+
+
 @mock_kinesis_deprecated
 def test_basic_shard_iterator():
     conn = boto.kinesis.connect_to_region("us-west-2")
@@ -101,7 +118,8 @@
     conn.create_stream(stream_name, 1)
 
     conn.get_shard_iterator.when.called_with(
-        stream_name, "123", 'TRIM_HORIZON').should.throw(ResourceNotFoundException)
+        stream_name, "123", 'TRIM_HORIZON').should.throw(
+        ResourceNotFoundException)
 
 
 @mock_kinesis_deprecated
@@ -355,8 +373,8 @@
     timestamp = datetime.datetime.utcnow()
 
     conn.put_record(StreamName=stream_name,
-                        Data='1',
-                        PartitionKey='1')
+                    Data='1',
+                    PartitionKey='1')
 
     response = conn.describe_stream(StreamName=stream_name)
     shard_id = response['StreamDescription']['Shards'][0]['ShardId']
@@ -369,7 +387,7 @@
     response = conn.get_records(ShardIterator=shard_iterator)
     response['Records'].should.have.length_of(1)
     response['Records'][0]['PartitionKey'].should.equal('1')
-    response['Records'][0]['ApproximateArrivalTimestamp'].should.be.\
+    response['Records'][0]['ApproximateArrivalTimestamp'].should.be. \
         greater_than(timestamp)
     response['MillisBehindLatest'].should.equal(0)
 
@@ -462,7 +480,8 @@
     response = conn.describe_stream(stream_name)
     shard_id = response['StreamDescription']['Shards'][0]['ShardId']
     response = conn.get_shard_iterator.when.called_with(
-        stream_name, shard_id, 'invalid-type').should.throw(InvalidArgumentException)
+        stream_name, shard_id, 'invalid-type').should.throw(
+        InvalidArgumentException)
 
 
 @mock_kinesis_deprecated
@@ -550,7 +569,8 @@
 
     shard_range = shards[0]['HashKeyRange']
     new_starting_hash = (
-        int(shard_range['EndingHashKey']) + int(shard_range['StartingHashKey'])) // 2
+                            int(shard_range['EndingHashKey']) + int(
+                                shard_range['StartingHashKey'])) // 2
     conn.split_shard("my_stream", shards[0]['ShardId'], str(new_starting_hash))
 
     stream_response = conn.describe_stream(stream_name)
@@ -563,7 +583,8 @@
 
     shard_range = shards[2]['HashKeyRange']
     new_starting_hash = (
-        int(shard_range['EndingHashKey']) + int(shard_range['StartingHashKey'])) // 2
+                            int(shard_range['EndingHashKey']) + int(
+                                shard_range['StartingHashKey'])) // 2
     conn.split_shard("my_stream", shards[2]['ShardId'], str(new_starting_hash))
 
     stream_response = conn.describe_stream(stream_name)
@@ -593,7 +614,8 @@
     shards.should.have.length_of(4)
 
     conn.merge_shards.when.called_with(
-        stream_name, 'shardId-000000000000', 'shardId-000000000002').should.throw(InvalidArgumentException)
+        stream_name, 'shardId-000000000000',
+        'shardId-000000000002').should.throw(InvalidArgumentException)
 
     stream_response = conn.describe_stream(stream_name)
 
@@ -622,653 +644,4 @@
     shards = stream['Shards']
     shards.should.have.length_of(2)
     sum([shard['SequenceNumberRange']['EndingSequenceNumber']
-         for shard in shards]).should.equal(99)
-=======
-from __future__ import unicode_literals
-
-import datetime
-import time
-
-import boto.kinesis
-import boto3
-from boto.kinesis.exceptions import ResourceNotFoundException, \
-    InvalidArgumentException
-
-from moto import mock_kinesis, mock_kinesis_deprecated
-
-
-@mock_kinesis_deprecated
-def test_create_cluster():
-    conn = boto.kinesis.connect_to_region("us-west-2")
-
-    conn.create_stream("my_stream", 2)
-
-    stream_response = conn.describe_stream("my_stream")
-
-    stream = stream_response["StreamDescription"]
-    stream["StreamName"].should.equal("my_stream")
-    stream["HasMoreShards"].should.equal(False)
-    stream["StreamARN"].should.equal(
-        "arn:aws:kinesis:us-west-2:123456789012:my_stream")
-    stream["StreamStatus"].should.equal("ACTIVE")
-
-    shards = stream['Shards']
-    shards.should.have.length_of(2)
-
-
-@mock_kinesis_deprecated
-def test_describe_non_existant_stream():
-    conn = boto.kinesis.connect_to_region("us-east-1")
-    conn.describe_stream.when.called_with(
-        "not-a-stream").should.throw(ResourceNotFoundException)
-
-
-@mock_kinesis_deprecated
-def test_list_and_delete_stream():
-    conn = boto.kinesis.connect_to_region("us-west-2")
-
-    conn.create_stream("stream1", 1)
-    conn.create_stream("stream2", 1)
-
-    conn.list_streams()['StreamNames'].should.have.length_of(2)
-
-    conn.delete_stream("stream2")
-
-    conn.list_streams()['StreamNames'].should.have.length_of(1)
-
-    # Delete invalid id
-    conn.delete_stream.when.called_with(
-        "not-a-stream").should.throw(ResourceNotFoundException)
-
-
-@mock_kinesis
-def test_list_many_streams():
-    conn = boto3.client('kinesis', region_name="us-west-2")
-
-    for i in range(11):
-        conn.create_stream(StreamName="stream%d" % i, ShardCount=1)
-
-    resp = conn.list_streams()
-    stream_names = resp["StreamNames"]
-    has_more_streams = resp["HasMoreStreams"]
-    stream_names.should.have.length_of(10)
-    has_more_streams.should.be(True)
-    resp2 = conn.list_streams(ExclusiveStartStreamName=stream_names[-1])
-    stream_names = resp2["StreamNames"]
-    has_more_streams = resp2["HasMoreStreams"]
-    stream_names.should.have.length_of(1)
-    has_more_streams.should.equal(False)
-
-
-@mock_kinesis
-def test_describe_stream_summary():
-    conn = boto3.client('kinesis', region_name="us-west-2")
-    stream_name = 'my_stream_summary'
-    shard_count = 5
-    conn.create_stream(StreamName=stream_name, ShardCount=shard_count)
-
-    resp = conn.describe_stream_summary(StreamName=stream_name)
-    stream = resp["StreamDescriptionSummary"]
-
-    stream["StreamName"].should.equal(stream_name)
-    stream["OpenShardCount"].should.equal(shard_count)
-    stream["StreamARN"].should.equal(
-        "arn:aws:kinesis:us-west-2:123456789012:{}".format(stream_name))
-    stream["StreamStatus"].should.equal("ACTIVE")
-
-
-@mock_kinesis_deprecated
-def test_basic_shard_iterator():
-    conn = boto.kinesis.connect_to_region("us-west-2")
-
-    stream_name = "my_stream"
-    conn.create_stream(stream_name, 1)
-
-    response = conn.describe_stream(stream_name)
-    shard_id = response['StreamDescription']['Shards'][0]['ShardId']
-
-    response = conn.get_shard_iterator(stream_name, shard_id, 'TRIM_HORIZON')
-    shard_iterator = response['ShardIterator']
-
-    response = conn.get_records(shard_iterator)
-    shard_iterator = response['NextShardIterator']
-    response['Records'].should.equal([])
-    response['MillisBehindLatest'].should.equal(0)
-
-
-@mock_kinesis_deprecated
-def test_get_invalid_shard_iterator():
-    conn = boto.kinesis.connect_to_region("us-west-2")
-
-    stream_name = "my_stream"
-    conn.create_stream(stream_name, 1)
-
-    conn.get_shard_iterator.when.called_with(
-        stream_name, "123", 'TRIM_HORIZON').should.throw(
-        ResourceNotFoundException)
-
-
-@mock_kinesis_deprecated
-def test_put_records():
-    conn = boto.kinesis.connect_to_region("us-west-2")
-
-    stream_name = "my_stream"
-    conn.create_stream(stream_name, 1)
-
-    data = "hello world"
-    partition_key = "1234"
-
-    conn.put_record.when.called_with(
-        stream_name, data, 1234).should.throw(InvalidArgumentException)
-
-    conn.put_record(stream_name, data, partition_key)
-
-    response = conn.describe_stream(stream_name)
-    shard_id = response['StreamDescription']['Shards'][0]['ShardId']
-
-    response = conn.get_shard_iterator(stream_name, shard_id, 'TRIM_HORIZON')
-    shard_iterator = response['ShardIterator']
-
-    response = conn.get_records(shard_iterator)
-    shard_iterator = response['NextShardIterator']
-    response['Records'].should.have.length_of(1)
-    record = response['Records'][0]
-
-    record["Data"].should.equal("hello world")
-    record["PartitionKey"].should.equal("1234")
-    record["SequenceNumber"].should.equal("1")
-
-
-@mock_kinesis_deprecated
-def test_get_records_limit():
-    conn = boto.kinesis.connect_to_region("us-west-2")
-
-    stream_name = "my_stream"
-    conn.create_stream(stream_name, 1)
-
-    # Create some data
-    data = "hello world"
-
-    for index in range(5):
-        conn.put_record(stream_name, data, str(index))
-
-    # Get a shard iterator
-    response = conn.describe_stream(stream_name)
-    shard_id = response['StreamDescription']['Shards'][0]['ShardId']
-    response = conn.get_shard_iterator(stream_name, shard_id, 'TRIM_HORIZON')
-    shard_iterator = response['ShardIterator']
-
-    # Retrieve only 3 records
-    response = conn.get_records(shard_iterator, limit=3)
-    response['Records'].should.have.length_of(3)
-
-    # Then get the rest of the results
-    next_shard_iterator = response['NextShardIterator']
-    response = conn.get_records(next_shard_iterator)
-    response['Records'].should.have.length_of(2)
-
-
-@mock_kinesis_deprecated
-def test_get_records_at_sequence_number():
-    # AT_SEQUENCE_NUMBER - Start reading exactly from the position denoted by
-    # a specific sequence number.
-    conn = boto.kinesis.connect_to_region("us-west-2")
-    stream_name = "my_stream"
-    conn.create_stream(stream_name, 1)
-
-    # Create some data
-    for index in range(1, 5):
-        conn.put_record(stream_name, str(index), str(index))
-
-    # Get a shard iterator
-    response = conn.describe_stream(stream_name)
-    shard_id = response['StreamDescription']['Shards'][0]['ShardId']
-    response = conn.get_shard_iterator(stream_name, shard_id, 'TRIM_HORIZON')
-    shard_iterator = response['ShardIterator']
-
-    # Get the second record
-    response = conn.get_records(shard_iterator, limit=2)
-    second_sequence_id = response['Records'][1]['SequenceNumber']
-
-    # Then get a new iterator starting at that id
-    response = conn.get_shard_iterator(
-        stream_name, shard_id, 'AT_SEQUENCE_NUMBER', second_sequence_id)
-    shard_iterator = response['ShardIterator']
-
-    response = conn.get_records(shard_iterator)
-    # And the first result returned should be the second item
-    response['Records'][0]['SequenceNumber'].should.equal(second_sequence_id)
-    response['Records'][0]['Data'].should.equal('2')
-
-
-@mock_kinesis_deprecated
-def test_get_records_after_sequence_number():
-    # AFTER_SEQUENCE_NUMBER - Start reading right after the position denoted
-    # by a specific sequence number.
-    conn = boto.kinesis.connect_to_region("us-west-2")
-    stream_name = "my_stream"
-    conn.create_stream(stream_name, 1)
-
-    # Create some data
-    for index in range(1, 5):
-        conn.put_record(stream_name, str(index), str(index))
-
-    # Get a shard iterator
-    response = conn.describe_stream(stream_name)
-    shard_id = response['StreamDescription']['Shards'][0]['ShardId']
-    response = conn.get_shard_iterator(stream_name, shard_id, 'TRIM_HORIZON')
-    shard_iterator = response['ShardIterator']
-
-    # Get the second record
-    response = conn.get_records(shard_iterator, limit=2)
-    second_sequence_id = response['Records'][1]['SequenceNumber']
-
-    # Then get a new iterator starting after that id
-    response = conn.get_shard_iterator(
-        stream_name, shard_id, 'AFTER_SEQUENCE_NUMBER', second_sequence_id)
-    shard_iterator = response['ShardIterator']
-
-    response = conn.get_records(shard_iterator)
-    # And the first result returned should be the third item
-    response['Records'][0]['Data'].should.equal('3')
-    response['MillisBehindLatest'].should.equal(0)
-
-
-@mock_kinesis_deprecated
-def test_get_records_latest():
-    # LATEST - Start reading just after the most recent record in the shard,
-    # so that you always read the most recent data in the shard.
-    conn = boto.kinesis.connect_to_region("us-west-2")
-    stream_name = "my_stream"
-    conn.create_stream(stream_name, 1)
-
-    # Create some data
-    for index in range(1, 5):
-        conn.put_record(stream_name, str(index), str(index))
-
-    # Get a shard iterator
-    response = conn.describe_stream(stream_name)
-    shard_id = response['StreamDescription']['Shards'][0]['ShardId']
-    response = conn.get_shard_iterator(stream_name, shard_id, 'TRIM_HORIZON')
-    shard_iterator = response['ShardIterator']
-
-    # Get the second record
-    response = conn.get_records(shard_iterator, limit=2)
-    second_sequence_id = response['Records'][1]['SequenceNumber']
-
-    # Then get a new iterator starting after that id
-    response = conn.get_shard_iterator(
-        stream_name, shard_id, 'LATEST', second_sequence_id)
-    shard_iterator = response['ShardIterator']
-
-    # Write some more data
-    conn.put_record(stream_name, "last_record", "last_record")
-
-    response = conn.get_records(shard_iterator)
-    # And the only result returned should be the new item
-    response['Records'].should.have.length_of(1)
-    response['Records'][0]['PartitionKey'].should.equal('last_record')
-    response['Records'][0]['Data'].should.equal('last_record')
-    response['MillisBehindLatest'].should.equal(0)
-
-
-@mock_kinesis
-def test_get_records_at_timestamp():
-    # AT_TIMESTAMP - Read the first record at or after the specified timestamp
-    conn = boto3.client('kinesis', region_name="us-west-2")
-    stream_name = "my_stream"
-    conn.create_stream(StreamName=stream_name, ShardCount=1)
-
-    # Create some data
-    for index in range(1, 5):
-        conn.put_record(StreamName=stream_name,
-                        Data=str(index),
-                        PartitionKey=str(index))
-
-    # When boto3 floors the timestamp that we pass to get_shard_iterator to
-    # second precision even though AWS supports ms precision:
-    # http://docs.aws.amazon.com/kinesis/latest/APIReference/API_GetShardIterator.html
-    # To test around this limitation we wait until we well into the next second
-    # before capturing the time and storing the records we expect to retrieve.
-    time.sleep(1.0)
-    timestamp = datetime.datetime.utcnow()
-
-    keys = [str(i) for i in range(5, 10)]
-    for k in keys:
-        conn.put_record(StreamName=stream_name,
-                        Data=k,
-                        PartitionKey=k)
-
-    # Get a shard iterator
-    response = conn.describe_stream(StreamName=stream_name)
-    shard_id = response['StreamDescription']['Shards'][0]['ShardId']
-    response = conn.get_shard_iterator(StreamName=stream_name,
-                                       ShardId=shard_id,
-                                       ShardIteratorType='AT_TIMESTAMP',
-                                       Timestamp=timestamp)
-    shard_iterator = response['ShardIterator']
-
-    response = conn.get_records(ShardIterator=shard_iterator)
-
-    response['Records'].should.have.length_of(len(keys))
-    partition_keys = [r['PartitionKey'] for r in response['Records']]
-    partition_keys.should.equal(keys)
-    response['MillisBehindLatest'].should.equal(0)
-
-
-@mock_kinesis
-def test_get_records_at_very_old_timestamp():
-    conn = boto3.client('kinesis', region_name="us-west-2")
-    stream_name = "my_stream"
-    conn.create_stream(StreamName=stream_name, ShardCount=1)
-
-    # Create some data
-    keys = [str(i) for i in range(1, 5)]
-    for k in keys:
-        conn.put_record(StreamName=stream_name,
-                        Data=k,
-                        PartitionKey=k)
-
-    # Get a shard iterator
-    response = conn.describe_stream(StreamName=stream_name)
-    shard_id = response['StreamDescription']['Shards'][0]['ShardId']
-    response = conn.get_shard_iterator(StreamName=stream_name,
-                                       ShardId=shard_id,
-                                       ShardIteratorType='AT_TIMESTAMP',
-                                       Timestamp=1)
-    shard_iterator = response['ShardIterator']
-
-    response = conn.get_records(ShardIterator=shard_iterator)
-    response['Records'].should.have.length_of(len(keys))
-    partition_keys = [r['PartitionKey'] for r in response['Records']]
-    partition_keys.should.equal(keys)
-    response['MillisBehindLatest'].should.equal(0)
-
-
-@mock_kinesis
-def test_get_records_timestamp_filtering():
-    conn = boto3.client('kinesis', region_name="us-west-2")
-    stream_name = "my_stream"
-    conn.create_stream(StreamName=stream_name, ShardCount=1)
-
-    conn.put_record(StreamName=stream_name,
-                    Data='0',
-                    PartitionKey='0')
-
-    time.sleep(1.0)
-    timestamp = datetime.datetime.utcnow()
-
-    conn.put_record(StreamName=stream_name,
-                    Data='1',
-                    PartitionKey='1')
-
-    response = conn.describe_stream(StreamName=stream_name)
-    shard_id = response['StreamDescription']['Shards'][0]['ShardId']
-    response = conn.get_shard_iterator(StreamName=stream_name,
-                                       ShardId=shard_id,
-                                       ShardIteratorType='AT_TIMESTAMP',
-                                       Timestamp=timestamp)
-    shard_iterator = response['ShardIterator']
-
-    response = conn.get_records(ShardIterator=shard_iterator)
-    response['Records'].should.have.length_of(1)
-    response['Records'][0]['PartitionKey'].should.equal('1')
-    response['Records'][0]['ApproximateArrivalTimestamp'].should.be. \
-        greater_than(timestamp)
-    response['MillisBehindLatest'].should.equal(0)
-
-
-@mock_kinesis
-def test_get_records_millis_behind_latest():
-    conn = boto3.client('kinesis', region_name="us-west-2")
-    stream_name = "my_stream"
-    conn.create_stream(StreamName=stream_name, ShardCount=1)
-
-    conn.put_record(StreamName=stream_name,
-                    Data='0',
-                    PartitionKey='0')
-    time.sleep(1.0)
-    conn.put_record(StreamName=stream_name,
-                    Data='1',
-                    PartitionKey='1')
-
-    response = conn.describe_stream(StreamName=stream_name)
-    shard_id = response['StreamDescription']['Shards'][0]['ShardId']
-    response = conn.get_shard_iterator(StreamName=stream_name,
-                                       ShardId=shard_id,
-                                       ShardIteratorType='TRIM_HORIZON')
-    shard_iterator = response['ShardIterator']
-
-    response = conn.get_records(ShardIterator=shard_iterator, Limit=1)
-    response['Records'].should.have.length_of(1)
-    response['MillisBehindLatest'].should.be.greater_than(0)
-
-
-@mock_kinesis
-def test_get_records_at_very_new_timestamp():
-    conn = boto3.client('kinesis', region_name="us-west-2")
-    stream_name = "my_stream"
-    conn.create_stream(StreamName=stream_name, ShardCount=1)
-
-    # Create some data
-    keys = [str(i) for i in range(1, 5)]
-    for k in keys:
-        conn.put_record(StreamName=stream_name,
-                        Data=k,
-                        PartitionKey=k)
-
-    timestamp = datetime.datetime.utcnow() + datetime.timedelta(seconds=1)
-
-    # Get a shard iterator
-    response = conn.describe_stream(StreamName=stream_name)
-    shard_id = response['StreamDescription']['Shards'][0]['ShardId']
-    response = conn.get_shard_iterator(StreamName=stream_name,
-                                       ShardId=shard_id,
-                                       ShardIteratorType='AT_TIMESTAMP',
-                                       Timestamp=timestamp)
-    shard_iterator = response['ShardIterator']
-
-    response = conn.get_records(ShardIterator=shard_iterator)
-
-    response['Records'].should.have.length_of(0)
-    response['MillisBehindLatest'].should.equal(0)
-
-
-@mock_kinesis
-def test_get_records_from_empty_stream_at_timestamp():
-    conn = boto3.client('kinesis', region_name="us-west-2")
-    stream_name = "my_stream"
-    conn.create_stream(StreamName=stream_name, ShardCount=1)
-
-    timestamp = datetime.datetime.utcnow()
-
-    # Get a shard iterator
-    response = conn.describe_stream(StreamName=stream_name)
-    shard_id = response['StreamDescription']['Shards'][0]['ShardId']
-    response = conn.get_shard_iterator(StreamName=stream_name,
-                                       ShardId=shard_id,
-                                       ShardIteratorType='AT_TIMESTAMP',
-                                       Timestamp=timestamp)
-    shard_iterator = response['ShardIterator']
-
-    response = conn.get_records(ShardIterator=shard_iterator)
-
-    response['Records'].should.have.length_of(0)
-    response['MillisBehindLatest'].should.equal(0)
-
-
-@mock_kinesis_deprecated
-def test_invalid_shard_iterator_type():
-    conn = boto.kinesis.connect_to_region("us-west-2")
-    stream_name = "my_stream"
-    conn.create_stream(stream_name, 1)
-
-    response = conn.describe_stream(stream_name)
-    shard_id = response['StreamDescription']['Shards'][0]['ShardId']
-    response = conn.get_shard_iterator.when.called_with(
-        stream_name, shard_id, 'invalid-type').should.throw(
-        InvalidArgumentException)
-
-
-@mock_kinesis_deprecated
-def test_add_tags():
-    conn = boto.kinesis.connect_to_region("us-west-2")
-    stream_name = "my_stream"
-    conn.create_stream(stream_name, 1)
-
-    conn.describe_stream(stream_name)
-    conn.add_tags_to_stream(stream_name, {'tag1': 'val1'})
-    conn.add_tags_to_stream(stream_name, {'tag2': 'val2'})
-    conn.add_tags_to_stream(stream_name, {'tag1': 'val3'})
-    conn.add_tags_to_stream(stream_name, {'tag2': 'val4'})
-
-
-@mock_kinesis_deprecated
-def test_list_tags():
-    conn = boto.kinesis.connect_to_region("us-west-2")
-    stream_name = "my_stream"
-    conn.create_stream(stream_name, 1)
-
-    conn.describe_stream(stream_name)
-    conn.add_tags_to_stream(stream_name, {'tag1': 'val1'})
-    tags = dict([(tag['Key'], tag['Value'])
-                 for tag in conn.list_tags_for_stream(stream_name)['Tags']])
-    tags.get('tag1').should.equal('val1')
-    conn.add_tags_to_stream(stream_name, {'tag2': 'val2'})
-    tags = dict([(tag['Key'], tag['Value'])
-                 for tag in conn.list_tags_for_stream(stream_name)['Tags']])
-    tags.get('tag2').should.equal('val2')
-    conn.add_tags_to_stream(stream_name, {'tag1': 'val3'})
-    tags = dict([(tag['Key'], tag['Value'])
-                 for tag in conn.list_tags_for_stream(stream_name)['Tags']])
-    tags.get('tag1').should.equal('val3')
-    conn.add_tags_to_stream(stream_name, {'tag2': 'val4'})
-    tags = dict([(tag['Key'], tag['Value'])
-                 for tag in conn.list_tags_for_stream(stream_name)['Tags']])
-    tags.get('tag2').should.equal('val4')
-
-
-@mock_kinesis_deprecated
-def test_remove_tags():
-    conn = boto.kinesis.connect_to_region("us-west-2")
-    stream_name = "my_stream"
-    conn.create_stream(stream_name, 1)
-
-    conn.describe_stream(stream_name)
-    conn.add_tags_to_stream(stream_name, {'tag1': 'val1'})
-    tags = dict([(tag['Key'], tag['Value'])
-                 for tag in conn.list_tags_for_stream(stream_name)['Tags']])
-    tags.get('tag1').should.equal('val1')
-    conn.remove_tags_from_stream(stream_name, ['tag1'])
-    tags = dict([(tag['Key'], tag['Value'])
-                 for tag in conn.list_tags_for_stream(stream_name)['Tags']])
-    tags.get('tag1').should.equal(None)
-
-    conn.add_tags_to_stream(stream_name, {'tag2': 'val2'})
-    tags = dict([(tag['Key'], tag['Value'])
-                 for tag in conn.list_tags_for_stream(stream_name)['Tags']])
-    tags.get('tag2').should.equal('val2')
-    conn.remove_tags_from_stream(stream_name, ['tag2'])
-    tags = dict([(tag['Key'], tag['Value'])
-                 for tag in conn.list_tags_for_stream(stream_name)['Tags']])
-    tags.get('tag2').should.equal(None)
-
-
-@mock_kinesis_deprecated
-def test_split_shard():
-    conn = boto.kinesis.connect_to_region("us-west-2")
-    stream_name = 'my_stream'
-
-    conn.create_stream(stream_name, 2)
-
-    # Create some data
-    for index in range(1, 100):
-        conn.put_record(stream_name, str(index), str(index))
-
-    stream_response = conn.describe_stream(stream_name)
-
-    stream = stream_response["StreamDescription"]
-    shards = stream['Shards']
-    shards.should.have.length_of(2)
-    sum([shard['SequenceNumberRange']['EndingSequenceNumber']
-         for shard in shards]).should.equal(99)
-
-    shard_range = shards[0]['HashKeyRange']
-    new_starting_hash = (
-                            int(shard_range['EndingHashKey']) + int(
-                                shard_range['StartingHashKey'])) // 2
-    conn.split_shard("my_stream", shards[0]['ShardId'], str(new_starting_hash))
-
-    stream_response = conn.describe_stream(stream_name)
-
-    stream = stream_response["StreamDescription"]
-    shards = stream['Shards']
-    shards.should.have.length_of(3)
-    sum([shard['SequenceNumberRange']['EndingSequenceNumber']
-         for shard in shards]).should.equal(99)
-
-    shard_range = shards[2]['HashKeyRange']
-    new_starting_hash = (
-                            int(shard_range['EndingHashKey']) + int(
-                                shard_range['StartingHashKey'])) // 2
-    conn.split_shard("my_stream", shards[2]['ShardId'], str(new_starting_hash))
-
-    stream_response = conn.describe_stream(stream_name)
-
-    stream = stream_response["StreamDescription"]
-    shards = stream['Shards']
-    shards.should.have.length_of(4)
-    sum([shard['SequenceNumberRange']['EndingSequenceNumber']
-         for shard in shards]).should.equal(99)
-
-
-@mock_kinesis_deprecated
-def test_merge_shards():
-    conn = boto.kinesis.connect_to_region("us-west-2")
-    stream_name = 'my_stream'
-
-    conn.create_stream(stream_name, 4)
-
-    # Create some data
-    for index in range(1, 100):
-        conn.put_record(stream_name, str(index), str(index))
-
-    stream_response = conn.describe_stream(stream_name)
-
-    stream = stream_response["StreamDescription"]
-    shards = stream['Shards']
-    shards.should.have.length_of(4)
-
-    conn.merge_shards.when.called_with(
-        stream_name, 'shardId-000000000000',
-        'shardId-000000000002').should.throw(InvalidArgumentException)
-
-    stream_response = conn.describe_stream(stream_name)
-
-    stream = stream_response["StreamDescription"]
-    shards = stream['Shards']
-    shards.should.have.length_of(4)
-    sum([shard['SequenceNumberRange']['EndingSequenceNumber']
-         for shard in shards]).should.equal(99)
-
-    conn.merge_shards(stream_name, 'shardId-000000000000',
-                      'shardId-000000000001')
-
-    stream_response = conn.describe_stream(stream_name)
-
-    stream = stream_response["StreamDescription"]
-    shards = stream['Shards']
-    shards.should.have.length_of(3)
-    sum([shard['SequenceNumberRange']['EndingSequenceNumber']
-         for shard in shards]).should.equal(99)
-    conn.merge_shards(stream_name, 'shardId-000000000002',
-                      'shardId-000000000000')
-
-    stream_response = conn.describe_stream(stream_name)
-
-    stream = stream_response["StreamDescription"]
-    shards = stream['Shards']
-    shards.should.have.length_of(2)
-    sum([shard['SequenceNumberRange']['EndingSequenceNumber']
-         for shard in shards]).should.equal(99)
->>>>>>> 21917c4b
+         for shard in shards]).should.equal(99)
<<<<<<< HEAD
from __future__ import unicode_literals
import boto
import sure  # noqa

from moto import mock_ec2_deprecated


@mock_ec2_deprecated
def test_default_network_acl_created_with_vpc():
    conn = boto.connect_vpc('the_key', 'the secret')
    vpc = conn.create_vpc("10.0.0.0/16")
    all_network_acls = conn.get_all_network_acls()
    all_network_acls.should.have.length_of(2)


@mock_ec2_deprecated
def test_network_acls():
    conn = boto.connect_vpc('the_key', 'the secret')
    vpc = conn.create_vpc("10.0.0.0/16")
    network_acl = conn.create_network_acl(vpc.id)
    all_network_acls = conn.get_all_network_acls()
    all_network_acls.should.have.length_of(3)


@mock_ec2_deprecated
def test_new_subnet_associates_with_default_network_acl():
    conn = boto.connect_vpc('the_key', 'the secret')
    vpc = conn.get_all_vpcs()[0]

    subnet = conn.create_subnet(vpc.id, "10.0.0.0/18")
    all_network_acls = conn.get_all_network_acls()
    all_network_acls.should.have.length_of(1)

    acl = all_network_acls[0]
    acl.associations.should.have.length_of(4)
    [a.subnet_id for a in acl.associations].should.contain(subnet.id)


@mock_ec2_deprecated
def test_network_acl_entries():
    conn = boto.connect_vpc('the_key', 'the secret')
    vpc = conn.create_vpc("10.0.0.0/16")

    network_acl = conn.create_network_acl(vpc.id)

    network_acl_entry = conn.create_network_acl_entry(
        network_acl.id, 110, 6,
        'ALLOW', '0.0.0.0/0', False,
        port_range_from='443',
        port_range_to='443'
    )

    all_network_acls = conn.get_all_network_acls()
    all_network_acls.should.have.length_of(3)

    test_network_acl = next(na for na in all_network_acls
                            if na.id == network_acl.id)
    entries = test_network_acl.network_acl_entries
    entries.should.have.length_of(1)
    entries[0].rule_number.should.equal('110')
    entries[0].protocol.should.equal('6')
    entries[0].rule_action.should.equal('ALLOW')


@mock_ec2_deprecated
def test_delete_network_acl_entry():
    conn = boto.connect_vpc('the_key', 'the secret')
    vpc = conn.create_vpc("10.0.0.0/16")

    network_acl = conn.create_network_acl(vpc.id)

    conn.create_network_acl_entry(
        network_acl.id, 110, 6,
        'ALLOW', '0.0.0.0/0', False,
        port_range_from='443',
        port_range_to='443'
    )
    conn.delete_network_acl_entry(
        network_acl.id, 110, False
    )

    all_network_acls = conn.get_all_network_acls()

    test_network_acl = next(na for na in all_network_acls
                            if na.id == network_acl.id)
    entries = test_network_acl.network_acl_entries
    entries.should.have.length_of(0)


@mock_ec2_deprecated
def test_replace_network_acl_entry():
    conn = boto.connect_vpc('the_key', 'the secret')
    vpc = conn.create_vpc("10.0.0.0/16")

    network_acl = conn.create_network_acl(vpc.id)

    conn.create_network_acl_entry(
        network_acl.id, 110, 6,
        'ALLOW', '0.0.0.0/0', False,
        port_range_from='443',
        port_range_to='443'
    )
    conn.replace_network_acl_entry(
        network_acl.id, 110, -1,
        'DENY', '0.0.0.0/0', False,
        port_range_from='22',
        port_range_to='22'
    )

    all_network_acls = conn.get_all_network_acls()

    test_network_acl = next(na for na in all_network_acls
                            if na.id == network_acl.id)
    entries = test_network_acl.network_acl_entries
    entries.should.have.length_of(1)
    entries[0].rule_number.should.equal('110')
    entries[0].protocol.should.equal('-1')
    entries[0].rule_action.should.equal('DENY')

@mock_ec2_deprecated
def test_associate_new_network_acl_with_subnet():
    conn = boto.connect_vpc('the_key', 'the secret')
    vpc = conn.create_vpc("10.0.0.0/16")
    subnet = conn.create_subnet(vpc.id, "10.0.0.0/18")
    network_acl = conn.create_network_acl(vpc.id)

    conn.associate_network_acl(network_acl.id, subnet.id)

    all_network_acls = conn.get_all_network_acls()
    all_network_acls.should.have.length_of(3)

    test_network_acl = next(na for na in all_network_acls
                            if na.id == network_acl.id)

    test_network_acl.associations.should.have.length_of(1)
    test_network_acl.associations[0].subnet_id.should.equal(subnet.id)


@mock_ec2_deprecated
def test_delete_network_acl():
    conn = boto.connect_vpc('the_key', 'the secret')
    vpc = conn.create_vpc("10.0.0.0/16")
    subnet = conn.create_subnet(vpc.id, "10.0.0.0/18")
    network_acl = conn.create_network_acl(vpc.id)

    all_network_acls = conn.get_all_network_acls()
    all_network_acls.should.have.length_of(3)

    any(acl.id == network_acl.id for acl in all_network_acls).should.be.ok

    conn.delete_network_acl(network_acl.id)

    updated_network_acls = conn.get_all_network_acls()
    updated_network_acls.should.have.length_of(2)

    any(acl.id == network_acl.id for acl in updated_network_acls).shouldnt.be.ok


@mock_ec2_deprecated
def test_network_acl_tagging():
    conn = boto.connect_vpc('the_key', 'the secret')
    vpc = conn.create_vpc("10.0.0.0/16")
    network_acl = conn.create_network_acl(vpc.id)

    network_acl.add_tag("a key", "some value")

    tag = conn.get_all_tags()[0]
    tag.name.should.equal("a key")
    tag.value.should.equal("some value")

    all_network_acls = conn.get_all_network_acls()
    test_network_acl = next(na for na in all_network_acls
                            if na.id == network_acl.id)
    test_network_acl.tags.should.have.length_of(1)
    test_network_acl.tags["a key"].should.equal("some value")
=======
from __future__ import unicode_literals
import boto
import boto3
import sure  # noqa

from moto import mock_ec2_deprecated, mock_ec2


@mock_ec2_deprecated
def test_default_network_acl_created_with_vpc():
    conn = boto.connect_vpc('the_key', 'the secret')
    vpc = conn.create_vpc("10.0.0.0/16")
    all_network_acls = conn.get_all_network_acls()
    all_network_acls.should.have.length_of(2)


@mock_ec2_deprecated
def test_network_acls():
    conn = boto.connect_vpc('the_key', 'the secret')
    vpc = conn.create_vpc("10.0.0.0/16")
    network_acl = conn.create_network_acl(vpc.id)
    all_network_acls = conn.get_all_network_acls()
    all_network_acls.should.have.length_of(3)


@mock_ec2_deprecated
def test_new_subnet_associates_with_default_network_acl():
    conn = boto.connect_vpc('the_key', 'the secret')
    vpc = conn.get_all_vpcs()[0]

    subnet = conn.create_subnet(vpc.id, "10.0.0.0/18")
    all_network_acls = conn.get_all_network_acls()
    all_network_acls.should.have.length_of(1)

    acl = all_network_acls[0]
    acl.associations.should.have.length_of(4)
    [a.subnet_id for a in acl.associations].should.contain(subnet.id)


@mock_ec2_deprecated
def test_network_acl_entries():
    conn = boto.connect_vpc('the_key', 'the secret')
    vpc = conn.create_vpc("10.0.0.0/16")

    network_acl = conn.create_network_acl(vpc.id)

    network_acl_entry = conn.create_network_acl_entry(
        network_acl.id, 110, 6,
        'ALLOW', '0.0.0.0/0', False,
        port_range_from='443',
        port_range_to='443'
    )

    all_network_acls = conn.get_all_network_acls()
    all_network_acls.should.have.length_of(3)

    test_network_acl = next(na for na in all_network_acls
                            if na.id == network_acl.id)
    entries = test_network_acl.network_acl_entries
    entries.should.have.length_of(1)
    entries[0].rule_number.should.equal('110')
    entries[0].protocol.should.equal('6')
    entries[0].rule_action.should.equal('ALLOW')


@mock_ec2_deprecated
def test_delete_network_acl_entry():
    conn = boto.connect_vpc('the_key', 'the secret')
    vpc = conn.create_vpc("10.0.0.0/16")

    network_acl = conn.create_network_acl(vpc.id)

    conn.create_network_acl_entry(
        network_acl.id, 110, 6,
        'ALLOW', '0.0.0.0/0', False,
        port_range_from='443',
        port_range_to='443'
    )
    conn.delete_network_acl_entry(
        network_acl.id, 110, False
    )

    all_network_acls = conn.get_all_network_acls()

    test_network_acl = next(na for na in all_network_acls
                            if na.id == network_acl.id)
    entries = test_network_acl.network_acl_entries
    entries.should.have.length_of(0)


@mock_ec2_deprecated
def test_replace_network_acl_entry():
    conn = boto.connect_vpc('the_key', 'the secret')
    vpc = conn.create_vpc("10.0.0.0/16")

    network_acl = conn.create_network_acl(vpc.id)

    conn.create_network_acl_entry(
        network_acl.id, 110, 6,
        'ALLOW', '0.0.0.0/0', False,
        port_range_from='443',
        port_range_to='443'
    )
    conn.replace_network_acl_entry(
        network_acl.id, 110, -1,
        'DENY', '0.0.0.0/0', False,
        port_range_from='22',
        port_range_to='22'
    )

    all_network_acls = conn.get_all_network_acls()

    test_network_acl = next(na for na in all_network_acls
                            if na.id == network_acl.id)
    entries = test_network_acl.network_acl_entries
    entries.should.have.length_of(1)
    entries[0].rule_number.should.equal('110')
    entries[0].protocol.should.equal('-1')
    entries[0].rule_action.should.equal('DENY')

@mock_ec2_deprecated
def test_associate_new_network_acl_with_subnet():
    conn = boto.connect_vpc('the_key', 'the secret')
    vpc = conn.create_vpc("10.0.0.0/16")
    subnet = conn.create_subnet(vpc.id, "10.0.0.0/18")
    network_acl = conn.create_network_acl(vpc.id)

    conn.associate_network_acl(network_acl.id, subnet.id)

    all_network_acls = conn.get_all_network_acls()
    all_network_acls.should.have.length_of(3)

    test_network_acl = next(na for na in all_network_acls
                            if na.id == network_acl.id)

    test_network_acl.associations.should.have.length_of(1)
    test_network_acl.associations[0].subnet_id.should.equal(subnet.id)


@mock_ec2_deprecated
def test_delete_network_acl():
    conn = boto.connect_vpc('the_key', 'the secret')
    vpc = conn.create_vpc("10.0.0.0/16")
    subnet = conn.create_subnet(vpc.id, "10.0.0.0/18")
    network_acl = conn.create_network_acl(vpc.id)

    all_network_acls = conn.get_all_network_acls()
    all_network_acls.should.have.length_of(3)

    any(acl.id == network_acl.id for acl in all_network_acls).should.be.ok

    conn.delete_network_acl(network_acl.id)

    updated_network_acls = conn.get_all_network_acls()
    updated_network_acls.should.have.length_of(2)

    any(acl.id == network_acl.id for acl in updated_network_acls).shouldnt.be.ok


@mock_ec2_deprecated
def test_network_acl_tagging():
    conn = boto.connect_vpc('the_key', 'the secret')
    vpc = conn.create_vpc("10.0.0.0/16")
    network_acl = conn.create_network_acl(vpc.id)

    network_acl.add_tag("a key", "some value")

    tag = conn.get_all_tags()[0]
    tag.name.should.equal("a key")
    tag.value.should.equal("some value")

    all_network_acls = conn.get_all_network_acls()
    test_network_acl = next(na for na in all_network_acls
                            if na.id == network_acl.id)
    test_network_acl.tags.should.have.length_of(1)
    test_network_acl.tags["a key"].should.equal("some value")


@mock_ec2
def test_new_subnet_in_new_vpc_associates_with_default_network_acl():
    ec2 = boto3.resource('ec2', region_name='us-west-1')
    new_vpc = ec2.create_vpc(CidrBlock='10.0.0.0/16')
    new_vpc.reload()

    subnet = ec2.create_subnet(VpcId=new_vpc.id, CidrBlock='10.0.0.0/24')
    subnet.reload()

    new_vpcs_default_network_acl = next(iter(new_vpc.network_acls.all()), None)
    new_vpcs_default_network_acl.reload()
    new_vpcs_default_network_acl.vpc_id.should.equal(new_vpc.id)
    new_vpcs_default_network_acl.associations.should.have.length_of(1)
    new_vpcs_default_network_acl.associations[0]['SubnetId'].should.equal(subnet.id)


@mock_ec2
def test_default_network_acl_default_entries():
    ec2 = boto3.resource('ec2', region_name='us-west-1')
    default_network_acl = next(iter(ec2.network_acls.all()), None)
    default_network_acl.is_default.should.be.ok

    default_network_acl.entries.should.have.length_of(4)
    unique_entries = []
    for entry in default_network_acl.entries:
        entry['CidrBlock'].should.equal('0.0.0.0/0')
        entry['Protocol'].should.equal('-1')
        entry['RuleNumber'].should.be.within([100, 32767])
        entry['RuleAction'].should.be.within(['allow', 'deny'])
        assert type(entry['Egress']) is bool
        if entry['RuleAction'] == 'allow':
            entry['RuleNumber'].should.be.equal(100)
        else:
            entry['RuleNumber'].should.be.equal(32767)
        if entry not in unique_entries:
            unique_entries.append(entry)

    unique_entries.should.have.length_of(4)
>>>>>>> 4a286c4b
<|MERGE_RESOLUTION|>--- conflicted
+++ resolved
@@ -1,180 +1,3 @@
-<<<<<<< HEAD
-from __future__ import unicode_literals
-import boto
-import sure  # noqa
-
-from moto import mock_ec2_deprecated
-
-
-@mock_ec2_deprecated
-def test_default_network_acl_created_with_vpc():
-    conn = boto.connect_vpc('the_key', 'the secret')
-    vpc = conn.create_vpc("10.0.0.0/16")
-    all_network_acls = conn.get_all_network_acls()
-    all_network_acls.should.have.length_of(2)
-
-
-@mock_ec2_deprecated
-def test_network_acls():
-    conn = boto.connect_vpc('the_key', 'the secret')
-    vpc = conn.create_vpc("10.0.0.0/16")
-    network_acl = conn.create_network_acl(vpc.id)
-    all_network_acls = conn.get_all_network_acls()
-    all_network_acls.should.have.length_of(3)
-
-
-@mock_ec2_deprecated
-def test_new_subnet_associates_with_default_network_acl():
-    conn = boto.connect_vpc('the_key', 'the secret')
-    vpc = conn.get_all_vpcs()[0]
-
-    subnet = conn.create_subnet(vpc.id, "10.0.0.0/18")
-    all_network_acls = conn.get_all_network_acls()
-    all_network_acls.should.have.length_of(1)
-
-    acl = all_network_acls[0]
-    acl.associations.should.have.length_of(4)
-    [a.subnet_id for a in acl.associations].should.contain(subnet.id)
-
-
-@mock_ec2_deprecated
-def test_network_acl_entries():
-    conn = boto.connect_vpc('the_key', 'the secret')
-    vpc = conn.create_vpc("10.0.0.0/16")
-
-    network_acl = conn.create_network_acl(vpc.id)
-
-    network_acl_entry = conn.create_network_acl_entry(
-        network_acl.id, 110, 6,
-        'ALLOW', '0.0.0.0/0', False,
-        port_range_from='443',
-        port_range_to='443'
-    )
-
-    all_network_acls = conn.get_all_network_acls()
-    all_network_acls.should.have.length_of(3)
-
-    test_network_acl = next(na for na in all_network_acls
-                            if na.id == network_acl.id)
-    entries = test_network_acl.network_acl_entries
-    entries.should.have.length_of(1)
-    entries[0].rule_number.should.equal('110')
-    entries[0].protocol.should.equal('6')
-    entries[0].rule_action.should.equal('ALLOW')
-
-
-@mock_ec2_deprecated
-def test_delete_network_acl_entry():
-    conn = boto.connect_vpc('the_key', 'the secret')
-    vpc = conn.create_vpc("10.0.0.0/16")
-
-    network_acl = conn.create_network_acl(vpc.id)
-
-    conn.create_network_acl_entry(
-        network_acl.id, 110, 6,
-        'ALLOW', '0.0.0.0/0', False,
-        port_range_from='443',
-        port_range_to='443'
-    )
-    conn.delete_network_acl_entry(
-        network_acl.id, 110, False
-    )
-
-    all_network_acls = conn.get_all_network_acls()
-
-    test_network_acl = next(na for na in all_network_acls
-                            if na.id == network_acl.id)
-    entries = test_network_acl.network_acl_entries
-    entries.should.have.length_of(0)
-
-
-@mock_ec2_deprecated
-def test_replace_network_acl_entry():
-    conn = boto.connect_vpc('the_key', 'the secret')
-    vpc = conn.create_vpc("10.0.0.0/16")
-
-    network_acl = conn.create_network_acl(vpc.id)
-
-    conn.create_network_acl_entry(
-        network_acl.id, 110, 6,
-        'ALLOW', '0.0.0.0/0', False,
-        port_range_from='443',
-        port_range_to='443'
-    )
-    conn.replace_network_acl_entry(
-        network_acl.id, 110, -1,
-        'DENY', '0.0.0.0/0', False,
-        port_range_from='22',
-        port_range_to='22'
-    )
-
-    all_network_acls = conn.get_all_network_acls()
-
-    test_network_acl = next(na for na in all_network_acls
-                            if na.id == network_acl.id)
-    entries = test_network_acl.network_acl_entries
-    entries.should.have.length_of(1)
-    entries[0].rule_number.should.equal('110')
-    entries[0].protocol.should.equal('-1')
-    entries[0].rule_action.should.equal('DENY')
-
-@mock_ec2_deprecated
-def test_associate_new_network_acl_with_subnet():
-    conn = boto.connect_vpc('the_key', 'the secret')
-    vpc = conn.create_vpc("10.0.0.0/16")
-    subnet = conn.create_subnet(vpc.id, "10.0.0.0/18")
-    network_acl = conn.create_network_acl(vpc.id)
-
-    conn.associate_network_acl(network_acl.id, subnet.id)
-
-    all_network_acls = conn.get_all_network_acls()
-    all_network_acls.should.have.length_of(3)
-
-    test_network_acl = next(na for na in all_network_acls
-                            if na.id == network_acl.id)
-
-    test_network_acl.associations.should.have.length_of(1)
-    test_network_acl.associations[0].subnet_id.should.equal(subnet.id)
-
-
-@mock_ec2_deprecated
-def test_delete_network_acl():
-    conn = boto.connect_vpc('the_key', 'the secret')
-    vpc = conn.create_vpc("10.0.0.0/16")
-    subnet = conn.create_subnet(vpc.id, "10.0.0.0/18")
-    network_acl = conn.create_network_acl(vpc.id)
-
-    all_network_acls = conn.get_all_network_acls()
-    all_network_acls.should.have.length_of(3)
-
-    any(acl.id == network_acl.id for acl in all_network_acls).should.be.ok
-
-    conn.delete_network_acl(network_acl.id)
-
-    updated_network_acls = conn.get_all_network_acls()
-    updated_network_acls.should.have.length_of(2)
-
-    any(acl.id == network_acl.id for acl in updated_network_acls).shouldnt.be.ok
-
-
-@mock_ec2_deprecated
-def test_network_acl_tagging():
-    conn = boto.connect_vpc('the_key', 'the secret')
-    vpc = conn.create_vpc("10.0.0.0/16")
-    network_acl = conn.create_network_acl(vpc.id)
-
-    network_acl.add_tag("a key", "some value")
-
-    tag = conn.get_all_tags()[0]
-    tag.name.should.equal("a key")
-    tag.value.should.equal("some value")
-
-    all_network_acls = conn.get_all_network_acls()
-    test_network_acl = next(na for na in all_network_acls
-                            if na.id == network_acl.id)
-    test_network_acl.tags.should.have.length_of(1)
-    test_network_acl.tags["a key"].should.equal("some value")
-=======
 from __future__ import unicode_literals
 import boto
 import boto3
@@ -390,5 +213,4 @@
         if entry not in unique_entries:
             unique_entries.append(entry)
 
-    unique_entries.should.have.length_of(4)
->>>>>>> 4a286c4b
+    unique_entries.should.have.length_of(4)
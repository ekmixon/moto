<<<<<<< HEAD
from __future__ import unicode_literals

import boto
import boto3
from boto3.dynamodb.conditions import Key
import sure  # noqa
from freezegun import freeze_time
from boto.exception import JSONResponseError
from moto import mock_dynamodb2, mock_dynamodb2_deprecated
from tests.helpers import requires_boto_gte
import botocore
try:
    from boto.dynamodb2.fields import HashKey
    from boto.dynamodb2.table import Table
    from boto.dynamodb2.table import Item
    from boto.dynamodb2.exceptions import ConditionalCheckFailedException, ItemNotFound
except ImportError:
    pass


def create_table():
    table = Table.create('messages', schema=[
        HashKey('forum_name')
    ], throughput={
        'read': 10,
        'write': 10,
    })
    return table


@requires_boto_gte("2.9")
@mock_dynamodb2_deprecated
@freeze_time("2012-01-14")
def test_create_table():
    create_table()
    expected = {
        'Table': {
            'AttributeDefinitions': [
                {'AttributeName': 'forum_name', 'AttributeType': 'S'}
            ],
            'ProvisionedThroughput': {
                'NumberOfDecreasesToday': 0, 'WriteCapacityUnits': 10, 'ReadCapacityUnits': 10
            },
            'TableSizeBytes': 0,
            'TableName': 'messages',
            'TableStatus': 'ACTIVE',
            'TableArn': 'arn:aws:dynamodb:us-east-1:123456789011:table/messages',
            'KeySchema': [
                {'KeyType': 'HASH', 'AttributeName': 'forum_name'}
            ],
            'ItemCount': 0, 'CreationDateTime': 1326499200.0,
            'GlobalSecondaryIndexes': [],
            'LocalSecondaryIndexes': []
        }
    }
    conn = boto.dynamodb2.connect_to_region(
        'us-east-1',
        aws_access_key_id="ak",
        aws_secret_access_key="sk"
    )

    conn.describe_table('messages').should.equal(expected)


@requires_boto_gte("2.9")
@mock_dynamodb2_deprecated
def test_delete_table():
    create_table()
    conn = boto.dynamodb2.layer1.DynamoDBConnection()
    conn.list_tables()["TableNames"].should.have.length_of(1)

    conn.delete_table('messages')
    conn.list_tables()["TableNames"].should.have.length_of(0)

    conn.delete_table.when.called_with(
        'messages').should.throw(JSONResponseError)


@requires_boto_gte("2.9")
@mock_dynamodb2_deprecated
def test_update_table_throughput():
    table = create_table()
    table.throughput["read"].should.equal(10)
    table.throughput["write"].should.equal(10)

    table.update(throughput={
        'read': 5,
        'write': 6,
    })

    table.throughput["read"].should.equal(5)
    table.throughput["write"].should.equal(6)


@requires_boto_gte("2.9")
@mock_dynamodb2_deprecated
def test_item_add_and_describe_and_update():
    table = create_table()

    data = {
        'forum_name': 'LOLCat Forum',
        'Body': 'http://url_to_lolcat.gif',
        'SentBy': 'User A',
    }

    table.put_item(data=data)
    returned_item = table.get_item(forum_name="LOLCat Forum")
    returned_item.should_not.be.none

    dict(returned_item).should.equal({
        'forum_name': 'LOLCat Forum',
        'Body': 'http://url_to_lolcat.gif',
        'SentBy': 'User A',
    })

    returned_item['SentBy'] = 'User B'
    returned_item.save(overwrite=True)

    returned_item = table.get_item(
        forum_name='LOLCat Forum'
    )
    dict(returned_item).should.equal({
        'forum_name': 'LOLCat Forum',
        'Body': 'http://url_to_lolcat.gif',
        'SentBy': 'User B',
    })


@requires_boto_gte("2.9")
@mock_dynamodb2_deprecated
def test_item_partial_save():
    table = create_table()

    data = {
        'forum_name': 'LOLCat Forum',
        'Body': 'http://url_to_lolcat.gif',
        'SentBy': 'User A',
    }

    table.put_item(data=data)
    returned_item = table.get_item(forum_name="LOLCat Forum")

    returned_item['SentBy'] = 'User B'
    returned_item.partial_save()

    returned_item = table.get_item(
        forum_name='LOLCat Forum'
    )
    dict(returned_item).should.equal({
        'forum_name': 'LOLCat Forum',
        'Body': 'http://url_to_lolcat.gif',
        'SentBy': 'User B',
    })


@requires_boto_gte("2.9")
@mock_dynamodb2_deprecated
def test_item_put_without_table():
    conn = boto.dynamodb2.layer1.DynamoDBConnection()

    conn.put_item.when.called_with(
        table_name='undeclared-table',
        item={
            'forum_name': 'LOLCat Forum',
            'Body': 'http://url_to_lolcat.gif',
            'SentBy': 'User A',
        }
    ).should.throw(JSONResponseError)


@requires_boto_gte("2.9")
@mock_dynamodb2_deprecated
def test_get_item_with_undeclared_table():
    conn = boto.dynamodb2.layer1.DynamoDBConnection()

    conn.get_item.when.called_with(
        table_name='undeclared-table',
        key={"forum_name": {"S": "LOLCat Forum"}},
    ).should.throw(JSONResponseError)


@requires_boto_gte("2.30.0")
@mock_dynamodb2_deprecated
def test_delete_item():
    table = create_table()

    item_data = {
        'forum_name': 'LOLCat Forum',
        'Body': 'http://url_to_lolcat.gif',
        'SentBy': 'User A',
        'ReceivedTime': '12/9/2011 11:36:03 PM',
    }
    item = Item(table, item_data)
    item.save()
    table.count().should.equal(1)

    response = item.delete()

    response.should.equal(True)

    table.count().should.equal(0)

    # Deletes are idempotent and 'False' here would imply an error condition
    item.delete().should.equal(True)


@requires_boto_gte("2.9")
@mock_dynamodb2_deprecated
def test_delete_item_with_undeclared_table():
    conn = boto.dynamodb2.layer1.DynamoDBConnection()

    conn.delete_item.when.called_with(
        table_name='undeclared-table',
        key={"forum_name": {"S": "LOLCat Forum"}},
    ).should.throw(JSONResponseError)


@requires_boto_gte("2.9")
@mock_dynamodb2_deprecated
def test_query():
    table = create_table()

    item_data = {
        'forum_name': 'the-key',
        'Body': 'http://url_to_lolcat.gif',
        'SentBy': 'User A',
        'ReceivedTime': '12/9/2011 11:36:03 PM',
    }
    item = Item(table, item_data)
    item.save(overwrite=True)
    table.count().should.equal(1)
    table = Table("messages")

    results = table.query(forum_name__eq='the-key')
    sum(1 for _ in results).should.equal(1)


@requires_boto_gte("2.9")
@mock_dynamodb2_deprecated
def test_query_with_undeclared_table():
    conn = boto.dynamodb2.layer1.DynamoDBConnection()

    conn.query.when.called_with(
        table_name='undeclared-table',
        key_conditions={"forum_name": {
            "ComparisonOperator": "EQ", "AttributeValueList": [{"S": "the-key"}]}}
    ).should.throw(JSONResponseError)


@requires_boto_gte("2.9")
@mock_dynamodb2_deprecated
def test_scan():
    table = create_table()

    item_data = {
        'Body': 'http://url_to_lolcat.gif',
        'SentBy': 'User A',
        'ReceivedTime': '12/9/2011 11:36:03 PM',
    }
    item_data['forum_name'] = 'the-key'

    item = Item(table, item_data)
    item.save()

    item['forum_name'] = 'the-key2'
    item.save(overwrite=True)

    item_data = {
        'Body': 'http://url_to_lolcat.gif',
        'SentBy': 'User B',
        'ReceivedTime': '12/9/2011 11:36:03 PM',
        'Ids': set([1, 2, 3]),
        'PK': 7,
    }
    item_data['forum_name'] = 'the-key3'
    item = Item(table, item_data)
    item.save()

    results = table.scan()
    sum(1 for _ in results).should.equal(3)

    results = table.scan(SentBy__eq='User B')
    sum(1 for _ in results).should.equal(1)

    results = table.scan(Body__beginswith='http')
    sum(1 for _ in results).should.equal(3)

    results = table.scan(Ids__null=False)
    sum(1 for _ in results).should.equal(1)

    results = table.scan(Ids__null=True)
    sum(1 for _ in results).should.equal(2)

    results = table.scan(PK__between=[8, 9])
    sum(1 for _ in results).should.equal(0)

    results = table.scan(PK__between=[5, 8])
    sum(1 for _ in results).should.equal(1)


@requires_boto_gte("2.9")
@mock_dynamodb2_deprecated
def test_scan_with_undeclared_table():
    conn = boto.dynamodb2.layer1.DynamoDBConnection()

    conn.scan.when.called_with(
        table_name='undeclared-table',
        scan_filter={
            "SentBy": {
                "AttributeValueList": [{
                    "S": "User B"}
                ],
                "ComparisonOperator": "EQ"
            }
        },
    ).should.throw(JSONResponseError)


@requires_boto_gte("2.9")
@mock_dynamodb2_deprecated
def test_write_batch():
    table = create_table()

    with table.batch_write() as batch:
        batch.put_item(data={
            'forum_name': 'the-key',
            'subject': '123',
            'Body': 'http://url_to_lolcat.gif',
            'SentBy': 'User A',
            'ReceivedTime': '12/9/2011 11:36:03 PM',
        })
        batch.put_item(data={
            'forum_name': 'the-key2',
            'subject': '789',
            'Body': 'http://url_to_lolcat.gif',
            'SentBy': 'User B',
            'ReceivedTime': '12/9/2011 11:36:03 PM',
        })

    table.count().should.equal(2)
    with table.batch_write() as batch:
        batch.delete_item(
            forum_name='the-key',
            subject='789'
        )

    table.count().should.equal(1)


@requires_boto_gte("2.9")
@mock_dynamodb2_deprecated
def test_batch_read():
    table = create_table()

    item_data = {
        'Body': 'http://url_to_lolcat.gif',
        'SentBy': 'User A',
        'ReceivedTime': '12/9/2011 11:36:03 PM',
    }
    item_data['forum_name'] = 'the-key1'
    item = Item(table, item_data)
    item.save()

    item = Item(table, item_data)
    item_data['forum_name'] = 'the-key2'
    item.save(overwrite=True)

    item_data = {
        'Body': 'http://url_to_lolcat.gif',
        'SentBy': 'User B',
        'ReceivedTime': '12/9/2011 11:36:03 PM',
        'Ids': set([1, 2, 3]),
        'PK': 7,
    }
    item = Item(table, item_data)
    item_data['forum_name'] = 'another-key'
    item.save(overwrite=True)

    results = table.batch_get(
        keys=[
            {'forum_name': 'the-key1'},
            {'forum_name': 'another-key'},
        ]
    )

    # Iterate through so that batch_item gets called
    count = len([x for x in results])
    count.should.equal(2)


@requires_boto_gte("2.9")
@mock_dynamodb2_deprecated
def test_get_key_fields():
    table = create_table()
    kf = table.get_key_fields()
    kf[0].should.equal('forum_name')


@requires_boto_gte("2.9")
@mock_dynamodb2_deprecated
def test_get_missing_item():
    table = create_table()
    table.get_item.when.called_with(
        forum_name='missing').should.throw(ItemNotFound)


@requires_boto_gte("2.9")
@mock_dynamodb2_deprecated
def test_get_special_item():
    table = Table.create('messages', schema=[
        HashKey('date-joined')
    ], throughput={
        'read': 10,
        'write': 10,
    })

    data = {
        'date-joined': 127549192,
        'SentBy': 'User A',
    }
    table.put_item(data=data)
    returned_item = table.get_item(**{'date-joined': 127549192})
    dict(returned_item).should.equal(data)


@mock_dynamodb2_deprecated
def test_update_item_remove():
    conn = boto.dynamodb2.connect_to_region("us-east-1")
    table = Table.create('messages', schema=[
        HashKey('username')
    ])

    data = {
        'username': "steve",
        'SentBy': 'User A',
        'SentTo': 'User B',
    }
    table.put_item(data=data)
    key_map = {
        'username': {"S": "steve"}
    }

    # Then remove the SentBy field
    conn.update_item("messages", key_map,
                     update_expression="REMOVE SentBy, SentTo")

    returned_item = table.get_item(username="steve")
    dict(returned_item).should.equal({
        'username': "steve",
    })


@mock_dynamodb2_deprecated
def test_update_item_set():
    conn = boto.dynamodb2.connect_to_region("us-east-1")
    table = Table.create('messages', schema=[
        HashKey('username')
    ])

    data = {
        'username': "steve",
        'SentBy': 'User A',
    }
    table.put_item(data=data)
    key_map = {
        'username': {"S": "steve"}
    }

    conn.update_item("messages", key_map,
                     update_expression="SET foo=bar, blah=baz REMOVE SentBy")

    returned_item = table.get_item(username="steve")
    dict(returned_item).should.equal({
        'username': "steve",
        'foo': 'bar',
        'blah': 'baz',
    })


@mock_dynamodb2_deprecated
def test_failed_overwrite():
    table = Table.create('messages', schema=[
        HashKey('id'),
    ], throughput={
        'read': 7,
        'write': 3,
    })

    data1 = {'id': '123', 'data': '678'}
    table.put_item(data=data1)

    data2 = {'id': '123', 'data': '345'}
    table.put_item(data=data2, overwrite=True)

    data3 = {'id': '123', 'data': '812'}
    table.put_item.when.called_with(data=data3).should.throw(
        ConditionalCheckFailedException)

    returned_item = table.lookup('123')
    dict(returned_item).should.equal(data2)

    data4 = {'id': '124', 'data': 812}
    table.put_item(data=data4)

    returned_item = table.lookup('124')
    dict(returned_item).should.equal(data4)


@mock_dynamodb2_deprecated
def test_conflicting_writes():
    table = Table.create('messages', schema=[
        HashKey('id'),
    ])

    item_data = {'id': '123', 'data': '678'}
    item1 = Item(table, item_data)
    item2 = Item(table, item_data)
    item1.save()

    item1['data'] = '579'
    item2['data'] = '912'

    item1.save()
    item2.save.when.called_with().should.throw(ConditionalCheckFailedException)


"""
boto3
"""


@mock_dynamodb2
def test_boto3_create_table():
    dynamodb = boto3.resource('dynamodb', region_name='us-east-1')

    table = dynamodb.create_table(
        TableName='users',
        KeySchema=[
            {
                'AttributeName': 'username',
                'KeyType': 'HASH'
            },
        ],
        AttributeDefinitions=[
            {
                'AttributeName': 'username',
                'AttributeType': 'S'
            },
        ],
        ProvisionedThroughput={
            'ReadCapacityUnits': 5,
            'WriteCapacityUnits': 5
        }
    )
    table.name.should.equal('users')


def _create_user_table():
    dynamodb = boto3.resource('dynamodb', region_name='us-east-1')

    table = dynamodb.create_table(
        TableName='users',
        KeySchema=[
            {
                'AttributeName': 'username',
                'KeyType': 'HASH'
            },
        ],
        AttributeDefinitions=[
            {
                'AttributeName': 'username',
                'AttributeType': 'S'
            },
        ],
        ProvisionedThroughput={
            'ReadCapacityUnits': 5,
            'WriteCapacityUnits': 5
        }
    )
    return dynamodb.Table('users')


@mock_dynamodb2
def test_boto3_conditions():
    table = _create_user_table()

    table.put_item(Item={'username': 'johndoe'})
    table.put_item(Item={'username': 'janedoe'})

    response = table.query(
        KeyConditionExpression=Key('username').eq('johndoe')
    )
    response['Count'].should.equal(1)
    response['Items'].should.have.length_of(1)
    response['Items'][0].should.equal({"username": "johndoe"})


@mock_dynamodb2
def test_boto3_put_item_conditions_pass():
    table = _create_user_table()
    table.put_item(Item={'username': 'johndoe', 'foo': 'bar'})
    table.put_item(
        Item={'username': 'johndoe', 'foo': 'baz'},
        Expected={
            'foo': {
                'ComparisonOperator': 'EQ',
                'AttributeValueList': ['bar']
            }
        })
    final_item = table.get_item(Key={'username': 'johndoe'})
    assert dict(final_item)['Item']['foo'].should.equal("baz")

@mock_dynamodb2
def test_boto3_put_item_conditions_pass_because_expect_not_exists_by_compare_to_null():
    table = _create_user_table()
    table.put_item(Item={'username': 'johndoe', 'foo': 'bar'})
    table.put_item(
        Item={'username': 'johndoe', 'foo': 'baz'},
        Expected={
            'whatever': {
                'ComparisonOperator': 'NULL',
            }
        })
    final_item = table.get_item(Key={'username': 'johndoe'})
    assert dict(final_item)['Item']['foo'].should.equal("baz")

@mock_dynamodb2
def test_boto3_put_item_conditions_pass_because_expect_exists_by_compare_to_not_null():
    table = _create_user_table()
    table.put_item(Item={'username': 'johndoe', 'foo': 'bar'})
    table.put_item(
        Item={'username': 'johndoe', 'foo': 'baz'},
        Expected={
            'foo': {
                'ComparisonOperator': 'NOT_NULL',
            }
        })
    final_item = table.get_item(Key={'username': 'johndoe'})
    assert dict(final_item)['Item']['foo'].should.equal("baz")

@mock_dynamodb2
def test_boto3_put_item_conditions_fail():
    table = _create_user_table()
    table.put_item(Item={'username': 'johndoe', 'foo': 'bar'})
    table.put_item.when.called_with(
        Item={'username': 'johndoe', 'foo': 'baz'},
        Expected={
            'foo': {
                'ComparisonOperator': 'NE',
                'AttributeValueList': ['bar']
            }
        }).should.throw(botocore.client.ClientError)

@mock_dynamodb2
def test_boto3_update_item_conditions_fail():
    table = _create_user_table()
    table.put_item(Item={'username': 'johndoe', 'foo': 'baz'})
    table.update_item.when.called_with(
        Key={'username': 'johndoe'},
        UpdateExpression='SET foo=bar',
        Expected={
            'foo': {
                'Value': 'bar',
            }
        }).should.throw(botocore.client.ClientError)

@mock_dynamodb2
def test_boto3_update_item_conditions_fail_because_expect_not_exists():
    table = _create_user_table()
    table.put_item(Item={'username': 'johndoe', 'foo': 'baz'})
    table.update_item.when.called_with(
        Key={'username': 'johndoe'},
        UpdateExpression='SET foo=bar',
        Expected={
            'foo': {
                'Exists': False
            }
        }).should.throw(botocore.client.ClientError)

@mock_dynamodb2
def test_boto3_update_item_conditions_fail_because_expect_not_exists_by_compare_to_null():
    table = _create_user_table()
    table.put_item(Item={'username': 'johndoe', 'foo': 'baz'})
    table.update_item.when.called_with(
        Key={'username': 'johndoe'},
        UpdateExpression='SET foo=bar',
        Expected={
            'foo': {
                'ComparisonOperator': 'NULL',
            }
        }).should.throw(botocore.client.ClientError)

@mock_dynamodb2
def test_boto3_update_item_conditions_pass():
    table = _create_user_table()
    table.put_item(Item={'username': 'johndoe', 'foo': 'bar'})
    table.update_item(
        Key={'username': 'johndoe'},
        UpdateExpression='SET foo=baz',
        Expected={
            'foo': {
                'Value': 'bar',
            }
        })
    returned_item = table.get_item(Key={'username': 'johndoe'})
    assert dict(returned_item)['Item']['foo'].should.equal("baz")

@mock_dynamodb2
def test_boto3_update_item_conditions_pass_because_expect_not_exists():
    table = _create_user_table()
    table.put_item(Item={'username': 'johndoe', 'foo': 'bar'})
    table.update_item(
        Key={'username': 'johndoe'},
        UpdateExpression='SET foo=baz',
        Expected={
            'whatever': {
                'Exists': False,
            }
        })
    returned_item = table.get_item(Key={'username': 'johndoe'})
    assert dict(returned_item)['Item']['foo'].should.equal("baz")

@mock_dynamodb2
def test_boto3_update_item_conditions_pass_because_expect_not_exists_by_compare_to_null():
    table = _create_user_table()
    table.put_item(Item={'username': 'johndoe', 'foo': 'bar'})
    table.update_item(
        Key={'username': 'johndoe'},
        UpdateExpression='SET foo=baz',
        Expected={
            'whatever': {
                'ComparisonOperator': 'NULL',
            }
        })
    returned_item = table.get_item(Key={'username': 'johndoe'})
    assert dict(returned_item)['Item']['foo'].should.equal("baz")

@mock_dynamodb2
def test_boto3_update_item_conditions_pass_because_expect_exists_by_compare_to_not_null():
    table = _create_user_table()
    table.put_item(Item={'username': 'johndoe', 'foo': 'bar'})
    table.update_item(
        Key={'username': 'johndoe'},
        UpdateExpression='SET foo=baz',
        Expected={
            'foo': {
                'ComparisonOperator': 'NOT_NULL',
            }
        })
    returned_item = table.get_item(Key={'username': 'johndoe'})
    assert dict(returned_item)['Item']['foo'].should.equal("baz")

@mock_dynamodb2
def test_boto3_put_item_conditions_pass():
    table = _create_user_table()
    table.put_item(Item={'username': 'johndoe', 'foo': 'bar'})
    table.put_item(
        Item={'username': 'johndoe', 'foo': 'baz'},
        Expected={
            'foo': {
                'ComparisonOperator': 'EQ',
                'AttributeValueList': ['bar']
            }
        })
    returned_item = table.get_item(Key={'username': 'johndoe'})
    assert dict(returned_item)['Item']['foo'].should.equal("baz")


@mock_dynamodb2
def test_scan_pagination():
    table = _create_user_table()

    expected_usernames = ['user{0}'.format(i) for i in range(10)]
    for u in expected_usernames:
        table.put_item(Item={'username': u})

    page1 = table.scan(Limit=6)
    page1['Count'].should.equal(6)
    page1['Items'].should.have.length_of(6)
    page1.should.have.key('LastEvaluatedKey')

    page2 = table.scan(Limit=6,
                       ExclusiveStartKey=page1['LastEvaluatedKey'])
    page2['Count'].should.equal(4)
    page2['Items'].should.have.length_of(4)
    page2.should_not.have.key('LastEvaluatedKey')

    results = page1['Items'] + page2['Items']
    usernames = set([r['username'] for r in results])
    usernames.should.equal(set(expected_usernames))
=======
from __future__ import unicode_literals

import boto
import boto3
from boto3.dynamodb.conditions import Key
import sure  # noqa
from freezegun import freeze_time
from boto.exception import JSONResponseError
from moto import mock_dynamodb2, mock_dynamodb2_deprecated
from tests.helpers import requires_boto_gte
import botocore
try:
    from boto.dynamodb2.fields import HashKey
    from boto.dynamodb2.table import Table
    from boto.dynamodb2.table import Item
    from boto.dynamodb2.exceptions import ConditionalCheckFailedException, ItemNotFound
except ImportError:
    pass


def create_table():
    table = Table.create('messages', schema=[
        HashKey('forum_name')
    ], throughput={
        'read': 10,
        'write': 10,
    })
    return table


@requires_boto_gte("2.9")
@mock_dynamodb2_deprecated
@freeze_time("2012-01-14")
def test_create_table():
    create_table()
    expected = {
        'Table': {
            'AttributeDefinitions': [
                {'AttributeName': 'forum_name', 'AttributeType': 'S'}
            ],
            'ProvisionedThroughput': {
                'NumberOfDecreasesToday': 0, 'WriteCapacityUnits': 10, 'ReadCapacityUnits': 10
            },
            'TableSizeBytes': 0,
            'TableName': 'messages',
            'TableStatus': 'ACTIVE',
            'TableArn': 'arn:aws:dynamodb:us-east-1:123456789011:table/messages',
            'KeySchema': [
                {'KeyType': 'HASH', 'AttributeName': 'forum_name'}
            ],
            'ItemCount': 0, 'CreationDateTime': 1326499200.0,
            'GlobalSecondaryIndexes': [],
            'LocalSecondaryIndexes': []
        }
    }
    conn = boto.dynamodb2.connect_to_region(
        'us-east-1',
        aws_access_key_id="ak",
        aws_secret_access_key="sk"
    )

    conn.describe_table('messages').should.equal(expected)


@requires_boto_gte("2.9")
@mock_dynamodb2_deprecated
def test_delete_table():
    create_table()
    conn = boto.dynamodb2.layer1.DynamoDBConnection()
    conn.list_tables()["TableNames"].should.have.length_of(1)

    conn.delete_table('messages')
    conn.list_tables()["TableNames"].should.have.length_of(0)

    conn.delete_table.when.called_with(
        'messages').should.throw(JSONResponseError)


@requires_boto_gte("2.9")
@mock_dynamodb2_deprecated
def test_update_table_throughput():
    table = create_table()
    table.throughput["read"].should.equal(10)
    table.throughput["write"].should.equal(10)

    table.update(throughput={
        'read': 5,
        'write': 6,
    })

    table.throughput["read"].should.equal(5)
    table.throughput["write"].should.equal(6)


@requires_boto_gte("2.9")
@mock_dynamodb2_deprecated
def test_item_add_and_describe_and_update():
    table = create_table()

    data = {
        'forum_name': 'LOLCat Forum',
        'Body': 'http://url_to_lolcat.gif',
        'SentBy': 'User A',
    }

    table.put_item(data=data)
    returned_item = table.get_item(forum_name="LOLCat Forum")
    returned_item.should_not.be.none

    dict(returned_item).should.equal({
        'forum_name': 'LOLCat Forum',
        'Body': 'http://url_to_lolcat.gif',
        'SentBy': 'User A',
    })

    returned_item['SentBy'] = 'User B'
    returned_item.save(overwrite=True)

    returned_item = table.get_item(
        forum_name='LOLCat Forum'
    )
    dict(returned_item).should.equal({
        'forum_name': 'LOLCat Forum',
        'Body': 'http://url_to_lolcat.gif',
        'SentBy': 'User B',
    })


@requires_boto_gte("2.9")
@mock_dynamodb2_deprecated
def test_item_partial_save():
    table = create_table()

    data = {
        'forum_name': 'LOLCat Forum',
        'Body': 'http://url_to_lolcat.gif',
        'SentBy': 'User A',
    }

    table.put_item(data=data)
    returned_item = table.get_item(forum_name="LOLCat Forum")

    returned_item['SentBy'] = 'User B'
    returned_item.partial_save()

    returned_item = table.get_item(
        forum_name='LOLCat Forum'
    )
    dict(returned_item).should.equal({
        'forum_name': 'LOLCat Forum',
        'Body': 'http://url_to_lolcat.gif',
        'SentBy': 'User B',
    })


@requires_boto_gte("2.9")
@mock_dynamodb2_deprecated
def test_item_put_without_table():
    conn = boto.dynamodb2.layer1.DynamoDBConnection()

    conn.put_item.when.called_with(
        table_name='undeclared-table',
        item={
            'forum_name': 'LOLCat Forum',
            'Body': 'http://url_to_lolcat.gif',
            'SentBy': 'User A',
        }
    ).should.throw(JSONResponseError)


@requires_boto_gte("2.9")
@mock_dynamodb2_deprecated
def test_get_item_with_undeclared_table():
    conn = boto.dynamodb2.layer1.DynamoDBConnection()

    conn.get_item.when.called_with(
        table_name='undeclared-table',
        key={"forum_name": {"S": "LOLCat Forum"}},
    ).should.throw(JSONResponseError)


@requires_boto_gte("2.30.0")
@mock_dynamodb2_deprecated
def test_delete_item():
    table = create_table()

    item_data = {
        'forum_name': 'LOLCat Forum',
        'Body': 'http://url_to_lolcat.gif',
        'SentBy': 'User A',
        'ReceivedTime': '12/9/2011 11:36:03 PM',
    }
    item = Item(table, item_data)
    item.save()
    table.count().should.equal(1)

    response = item.delete()

    response.should.equal(True)

    table.count().should.equal(0)

    # Deletes are idempotent and 'False' here would imply an error condition
    item.delete().should.equal(True)


@requires_boto_gte("2.9")
@mock_dynamodb2_deprecated
def test_delete_item_with_undeclared_table():
    conn = boto.dynamodb2.layer1.DynamoDBConnection()

    conn.delete_item.when.called_with(
        table_name='undeclared-table',
        key={"forum_name": {"S": "LOLCat Forum"}},
    ).should.throw(JSONResponseError)


@requires_boto_gte("2.9")
@mock_dynamodb2_deprecated
def test_query():
    table = create_table()

    item_data = {
        'forum_name': 'the-key',
        'Body': 'http://url_to_lolcat.gif',
        'SentBy': 'User A',
        'ReceivedTime': '12/9/2011 11:36:03 PM',
    }
    item = Item(table, item_data)
    item.save(overwrite=True)
    table.count().should.equal(1)
    table = Table("messages")

    results = table.query(forum_name__eq='the-key')
    sum(1 for _ in results).should.equal(1)


@requires_boto_gte("2.9")
@mock_dynamodb2_deprecated
def test_query_with_undeclared_table():
    conn = boto.dynamodb2.layer1.DynamoDBConnection()

    conn.query.when.called_with(
        table_name='undeclared-table',
        key_conditions={"forum_name": {
            "ComparisonOperator": "EQ", "AttributeValueList": [{"S": "the-key"}]}}
    ).should.throw(JSONResponseError)


@requires_boto_gte("2.9")
@mock_dynamodb2_deprecated
def test_scan():
    table = create_table()

    item_data = {
        'Body': 'http://url_to_lolcat.gif',
        'SentBy': 'User A',
        'ReceivedTime': '12/9/2011 11:36:03 PM',
    }
    item_data['forum_name'] = 'the-key'

    item = Item(table, item_data)
    item.save()

    item['forum_name'] = 'the-key2'
    item.save(overwrite=True)

    item_data = {
        'Body': 'http://url_to_lolcat.gif',
        'SentBy': 'User B',
        'ReceivedTime': '12/9/2011 11:36:03 PM',
        'Ids': set([1, 2, 3]),
        'PK': 7,
    }
    item_data['forum_name'] = 'the-key3'
    item = Item(table, item_data)
    item.save()

    results = table.scan()
    sum(1 for _ in results).should.equal(3)

    results = table.scan(SentBy__eq='User B')
    sum(1 for _ in results).should.equal(1)

    results = table.scan(Body__beginswith='http')
    sum(1 for _ in results).should.equal(3)

    results = table.scan(Ids__null=False)
    sum(1 for _ in results).should.equal(1)

    results = table.scan(Ids__null=True)
    sum(1 for _ in results).should.equal(2)

    results = table.scan(PK__between=[8, 9])
    sum(1 for _ in results).should.equal(0)

    results = table.scan(PK__between=[5, 8])
    sum(1 for _ in results).should.equal(1)


@requires_boto_gte("2.9")
@mock_dynamodb2_deprecated
def test_scan_with_undeclared_table():
    conn = boto.dynamodb2.layer1.DynamoDBConnection()

    conn.scan.when.called_with(
        table_name='undeclared-table',
        scan_filter={
            "SentBy": {
                "AttributeValueList": [{
                    "S": "User B"}
                ],
                "ComparisonOperator": "EQ"
            }
        },
    ).should.throw(JSONResponseError)


@requires_boto_gte("2.9")
@mock_dynamodb2_deprecated
def test_write_batch():
    table = create_table()

    with table.batch_write() as batch:
        batch.put_item(data={
            'forum_name': 'the-key',
            'subject': '123',
            'Body': 'http://url_to_lolcat.gif',
            'SentBy': 'User A',
            'ReceivedTime': '12/9/2011 11:36:03 PM',
        })
        batch.put_item(data={
            'forum_name': 'the-key2',
            'subject': '789',
            'Body': 'http://url_to_lolcat.gif',
            'SentBy': 'User B',
            'ReceivedTime': '12/9/2011 11:36:03 PM',
        })

    table.count().should.equal(2)
    with table.batch_write() as batch:
        batch.delete_item(
            forum_name='the-key',
            subject='789'
        )

    table.count().should.equal(1)


@requires_boto_gte("2.9")
@mock_dynamodb2_deprecated
def test_batch_read():
    table = create_table()

    item_data = {
        'Body': 'http://url_to_lolcat.gif',
        'SentBy': 'User A',
        'ReceivedTime': '12/9/2011 11:36:03 PM',
    }
    item_data['forum_name'] = 'the-key1'
    item = Item(table, item_data)
    item.save()

    item = Item(table, item_data)
    item_data['forum_name'] = 'the-key2'
    item.save(overwrite=True)

    item_data = {
        'Body': 'http://url_to_lolcat.gif',
        'SentBy': 'User B',
        'ReceivedTime': '12/9/2011 11:36:03 PM',
        'Ids': set([1, 2, 3]),
        'PK': 7,
    }
    item = Item(table, item_data)
    item_data['forum_name'] = 'another-key'
    item.save(overwrite=True)

    results = table.batch_get(
        keys=[
            {'forum_name': 'the-key1'},
            {'forum_name': 'another-key'},
        ]
    )

    # Iterate through so that batch_item gets called
    count = len([x for x in results])
    count.should.equal(2)


@requires_boto_gte("2.9")
@mock_dynamodb2_deprecated
def test_get_key_fields():
    table = create_table()
    kf = table.get_key_fields()
    kf[0].should.equal('forum_name')


@requires_boto_gte("2.9")
@mock_dynamodb2_deprecated
def test_get_missing_item():
    table = create_table()
    table.get_item.when.called_with(
        forum_name='missing').should.throw(ItemNotFound)


@requires_boto_gte("2.9")
@mock_dynamodb2_deprecated
def test_get_special_item():
    table = Table.create('messages', schema=[
        HashKey('date-joined')
    ], throughput={
        'read': 10,
        'write': 10,
    })

    data = {
        'date-joined': 127549192,
        'SentBy': 'User A',
    }
    table.put_item(data=data)
    returned_item = table.get_item(**{'date-joined': 127549192})
    dict(returned_item).should.equal(data)


@mock_dynamodb2_deprecated
def test_update_item_remove():
    conn = boto.dynamodb2.connect_to_region("us-east-1")
    table = Table.create('messages', schema=[
        HashKey('username')
    ])

    data = {
        'username': "steve",
        'SentBy': 'User A',
        'SentTo': 'User B',
    }
    table.put_item(data=data)
    key_map = {
        'username': {"S": "steve"}
    }

    # Then remove the SentBy field
    conn.update_item("messages", key_map,
                     update_expression="REMOVE SentBy, SentTo")

    returned_item = table.get_item(username="steve")
    dict(returned_item).should.equal({
        'username': "steve",
    })


@mock_dynamodb2_deprecated
def test_update_item_set():
    conn = boto.dynamodb2.connect_to_region("us-east-1")
    table = Table.create('messages', schema=[
        HashKey('username')
    ])

    data = {
        'username': "steve",
        'SentBy': 'User A',
    }
    table.put_item(data=data)
    key_map = {
        'username': {"S": "steve"}
    }

    conn.update_item("messages", key_map,
                     update_expression="SET foo=bar, blah=baz REMOVE SentBy")

    returned_item = table.get_item(username="steve")
    dict(returned_item).should.equal({
        'username': "steve",
        'foo': 'bar',
        'blah': 'baz',
    })


@mock_dynamodb2_deprecated
def test_failed_overwrite():
    table = Table.create('messages', schema=[
        HashKey('id'),
    ], throughput={
        'read': 7,
        'write': 3,
    })

    data1 = {'id': '123', 'data': '678'}
    table.put_item(data=data1)

    data2 = {'id': '123', 'data': '345'}
    table.put_item(data=data2, overwrite=True)

    data3 = {'id': '123', 'data': '812'}
    table.put_item.when.called_with(data=data3).should.throw(
        ConditionalCheckFailedException)

    returned_item = table.lookup('123')
    dict(returned_item).should.equal(data2)

    data4 = {'id': '124', 'data': 812}
    table.put_item(data=data4)

    returned_item = table.lookup('124')
    dict(returned_item).should.equal(data4)


@mock_dynamodb2_deprecated
def test_conflicting_writes():
    table = Table.create('messages', schema=[
        HashKey('id'),
    ])

    item_data = {'id': '123', 'data': '678'}
    item1 = Item(table, item_data)
    item2 = Item(table, item_data)
    item1.save()

    item1['data'] = '579'
    item2['data'] = '912'

    item1.save()
    item2.save.when.called_with().should.throw(ConditionalCheckFailedException)


"""
boto3
"""


@mock_dynamodb2
def test_boto3_create_table():
    dynamodb = boto3.resource('dynamodb', region_name='us-east-1')

    table = dynamodb.create_table(
        TableName='users',
        KeySchema=[
            {
                'AttributeName': 'username',
                'KeyType': 'HASH'
            },
        ],
        AttributeDefinitions=[
            {
                'AttributeName': 'username',
                'AttributeType': 'S'
            },
        ],
        ProvisionedThroughput={
            'ReadCapacityUnits': 5,
            'WriteCapacityUnits': 5
        }
    )
    table.name.should.equal('users')


def _create_user_table():
    dynamodb = boto3.resource('dynamodb', region_name='us-east-1')

    table = dynamodb.create_table(
        TableName='users',
        KeySchema=[
            {
                'AttributeName': 'username',
                'KeyType': 'HASH'
            },
        ],
        AttributeDefinitions=[
            {
                'AttributeName': 'username',
                'AttributeType': 'S'
            },
        ],
        ProvisionedThroughput={
            'ReadCapacityUnits': 5,
            'WriteCapacityUnits': 5
        }
    )
    return dynamodb.Table('users')


@mock_dynamodb2
def test_boto3_conditions():
    table = _create_user_table()

    table.put_item(Item={'username': 'johndoe'})
    table.put_item(Item={'username': 'janedoe'})

    response = table.query(
        KeyConditionExpression=Key('username').eq('johndoe')
    )
    response['Count'].should.equal(1)
    response['Items'].should.have.length_of(1)
    response['Items'][0].should.equal({"username": "johndoe"})


@mock_dynamodb2
def test_boto3_put_item_conditions_pass():
    table = _create_user_table()
    table.put_item(Item={'username': 'johndoe', 'foo': 'bar'})
    table.put_item(
        Item={'username': 'johndoe', 'foo': 'baz'},
        Expected={
            'foo': {
                'ComparisonOperator': 'EQ',
                'AttributeValueList': ['bar']
            }
        })
    final_item = table.get_item(Key={'username': 'johndoe'})
    assert dict(final_item)['Item']['foo'].should.equal("baz")

@mock_dynamodb2
def test_boto3_put_item_conditions_pass_because_expect_not_exists_by_compare_to_null():
    table = _create_user_table()
    table.put_item(Item={'username': 'johndoe', 'foo': 'bar'})
    table.put_item(
        Item={'username': 'johndoe', 'foo': 'baz'},
        Expected={
            'whatever': {
                'ComparisonOperator': 'NULL',
            }
        })
    final_item = table.get_item(Key={'username': 'johndoe'})
    assert dict(final_item)['Item']['foo'].should.equal("baz")

@mock_dynamodb2
def test_boto3_put_item_conditions_pass_because_expect_exists_by_compare_to_not_null():
    table = _create_user_table()
    table.put_item(Item={'username': 'johndoe', 'foo': 'bar'})
    table.put_item(
        Item={'username': 'johndoe', 'foo': 'baz'},
        Expected={
            'foo': {
                'ComparisonOperator': 'NOT_NULL',
            }
        })
    final_item = table.get_item(Key={'username': 'johndoe'})
    assert dict(final_item)['Item']['foo'].should.equal("baz")

@mock_dynamodb2
def test_boto3_put_item_conditions_fail():
    table = _create_user_table()
    table.put_item(Item={'username': 'johndoe', 'foo': 'bar'})
    table.put_item.when.called_with(
        Item={'username': 'johndoe', 'foo': 'baz'},
        Expected={
            'foo': {
                'ComparisonOperator': 'NE',
                'AttributeValueList': ['bar']
            }
        }).should.throw(botocore.client.ClientError)

@mock_dynamodb2
def test_boto3_update_item_conditions_fail():
    table = _create_user_table()
    table.put_item(Item={'username': 'johndoe', 'foo': 'baz'})
    table.update_item.when.called_with(
        Key={'username': 'johndoe'},
        UpdateExpression='SET foo=bar',
        Expected={
            'foo': {
                'Value': 'bar',
            }
        }).should.throw(botocore.client.ClientError)

@mock_dynamodb2
def test_boto3_update_item_conditions_fail_because_expect_not_exists():
    table = _create_user_table()
    table.put_item(Item={'username': 'johndoe', 'foo': 'baz'})
    table.update_item.when.called_with(
        Key={'username': 'johndoe'},
        UpdateExpression='SET foo=bar',
        Expected={
            'foo': {
                'Exists': False
            }
        }).should.throw(botocore.client.ClientError)

@mock_dynamodb2
def test_boto3_update_item_conditions_fail_because_expect_not_exists_by_compare_to_null():
    table = _create_user_table()
    table.put_item(Item={'username': 'johndoe', 'foo': 'baz'})
    table.update_item.when.called_with(
        Key={'username': 'johndoe'},
        UpdateExpression='SET foo=bar',
        Expected={
            'foo': {
                'ComparisonOperator': 'NULL',
            }
        }).should.throw(botocore.client.ClientError)

@mock_dynamodb2
def test_boto3_update_item_conditions_pass():
    table = _create_user_table()
    table.put_item(Item={'username': 'johndoe', 'foo': 'bar'})
    table.update_item(
        Key={'username': 'johndoe'},
        UpdateExpression='SET foo=baz',
        Expected={
            'foo': {
                'Value': 'bar',
            }
        })
    returned_item = table.get_item(Key={'username': 'johndoe'})
    assert dict(returned_item)['Item']['foo'].should.equal("baz")

@mock_dynamodb2
def test_boto3_update_item_conditions_pass_because_expect_not_exists():
    table = _create_user_table()
    table.put_item(Item={'username': 'johndoe', 'foo': 'bar'})
    table.update_item(
        Key={'username': 'johndoe'},
        UpdateExpression='SET foo=baz',
        Expected={
            'whatever': {
                'Exists': False,
            }
        })
    returned_item = table.get_item(Key={'username': 'johndoe'})
    assert dict(returned_item)['Item']['foo'].should.equal("baz")

@mock_dynamodb2
def test_boto3_update_item_conditions_pass_because_expect_not_exists_by_compare_to_null():
    table = _create_user_table()
    table.put_item(Item={'username': 'johndoe', 'foo': 'bar'})
    table.update_item(
        Key={'username': 'johndoe'},
        UpdateExpression='SET foo=baz',
        Expected={
            'whatever': {
                'ComparisonOperator': 'NULL',
            }
        })
    returned_item = table.get_item(Key={'username': 'johndoe'})
    assert dict(returned_item)['Item']['foo'].should.equal("baz")

@mock_dynamodb2
def test_boto3_update_item_conditions_pass_because_expect_exists_by_compare_to_not_null():
    table = _create_user_table()
    table.put_item(Item={'username': 'johndoe', 'foo': 'bar'})
    table.update_item(
        Key={'username': 'johndoe'},
        UpdateExpression='SET foo=baz',
        Expected={
            'foo': {
                'ComparisonOperator': 'NOT_NULL',
            }
        })
    returned_item = table.get_item(Key={'username': 'johndoe'})
    assert dict(returned_item)['Item']['foo'].should.equal("baz")


@mock_dynamodb2
def test_boto3_update_settype_item_with_conditions():
    class OrderedSet(set):
        """A set with predictable iteration order"""
        def __init__(self, values):
            super(OrderedSet, self).__init__(values)
            self.__ordered_values = values

        def __iter__(self):
            return iter(self.__ordered_values)

    table = _create_user_table()
    table.put_item(Item={'username': 'johndoe'})
    table.update_item(
        Key={'username': 'johndoe'},
        UpdateExpression='SET foo=:new_value',
        ExpressionAttributeValues={
            ':new_value': OrderedSet(['hello', 'world']),
        },
    )

    table.update_item(
        Key={'username': 'johndoe'},
        UpdateExpression='SET foo=:new_value',
        ExpressionAttributeValues={
            ':new_value': set(['baz']),
        },
        Expected={
            'foo': {
                'ComparisonOperator': 'EQ',
                'AttributeValueList': [
                    OrderedSet(['world', 'hello']),  # Opposite order to original
                ],
            }
        },
    )
    returned_item = table.get_item(Key={'username': 'johndoe'})
    assert dict(returned_item)['Item']['foo'].should.equal(set(['baz']))


@mock_dynamodb2
def test_boto3_put_item_conditions_pass():
    table = _create_user_table()
    table.put_item(Item={'username': 'johndoe', 'foo': 'bar'})
    table.put_item(
        Item={'username': 'johndoe', 'foo': 'baz'},
        Expected={
            'foo': {
                'ComparisonOperator': 'EQ',
                'AttributeValueList': ['bar']
            }
        })
    returned_item = table.get_item(Key={'username': 'johndoe'})
    assert dict(returned_item)['Item']['foo'].should.equal("baz")


@mock_dynamodb2
def test_scan_pagination():
    table = _create_user_table()

    expected_usernames = ['user{0}'.format(i) for i in range(10)]
    for u in expected_usernames:
        table.put_item(Item={'username': u})

    page1 = table.scan(Limit=6)
    page1['Count'].should.equal(6)
    page1['Items'].should.have.length_of(6)
    page1.should.have.key('LastEvaluatedKey')

    page2 = table.scan(Limit=6,
                       ExclusiveStartKey=page1['LastEvaluatedKey'])
    page2['Count'].should.equal(4)
    page2['Items'].should.have.length_of(4)
    page2.should_not.have.key('LastEvaluatedKey')

    results = page1['Items'] + page2['Items']
    usernames = set([r['username'] for r in results])
    usernames.should.equal(set(expected_usernames))
>>>>>>> 4a286c4b
<|MERGE_RESOLUTION|>--- conflicted
+++ resolved
@@ -1,4 +1,3 @@
-<<<<<<< HEAD
 from __future__ import unicode_literals
 
 import boto
@@ -751,797 +750,6 @@
     returned_item = table.get_item(Key={'username': 'johndoe'})
     assert dict(returned_item)['Item']['foo'].should.equal("baz")
 
-@mock_dynamodb2
-def test_boto3_put_item_conditions_pass():
-    table = _create_user_table()
-    table.put_item(Item={'username': 'johndoe', 'foo': 'bar'})
-    table.put_item(
-        Item={'username': 'johndoe', 'foo': 'baz'},
-        Expected={
-            'foo': {
-                'ComparisonOperator': 'EQ',
-                'AttributeValueList': ['bar']
-            }
-        })
-    returned_item = table.get_item(Key={'username': 'johndoe'})
-    assert dict(returned_item)['Item']['foo'].should.equal("baz")
-
-
-@mock_dynamodb2
-def test_scan_pagination():
-    table = _create_user_table()
-
-    expected_usernames = ['user{0}'.format(i) for i in range(10)]
-    for u in expected_usernames:
-        table.put_item(Item={'username': u})
-
-    page1 = table.scan(Limit=6)
-    page1['Count'].should.equal(6)
-    page1['Items'].should.have.length_of(6)
-    page1.should.have.key('LastEvaluatedKey')
-
-    page2 = table.scan(Limit=6,
-                       ExclusiveStartKey=page1['LastEvaluatedKey'])
-    page2['Count'].should.equal(4)
-    page2['Items'].should.have.length_of(4)
-    page2.should_not.have.key('LastEvaluatedKey')
-
-    results = page1['Items'] + page2['Items']
-    usernames = set([r['username'] for r in results])
-    usernames.should.equal(set(expected_usernames))
-=======
-from __future__ import unicode_literals
-
-import boto
-import boto3
-from boto3.dynamodb.conditions import Key
-import sure  # noqa
-from freezegun import freeze_time
-from boto.exception import JSONResponseError
-from moto import mock_dynamodb2, mock_dynamodb2_deprecated
-from tests.helpers import requires_boto_gte
-import botocore
-try:
-    from boto.dynamodb2.fields import HashKey
-    from boto.dynamodb2.table import Table
-    from boto.dynamodb2.table import Item
-    from boto.dynamodb2.exceptions import ConditionalCheckFailedException, ItemNotFound
-except ImportError:
-    pass
-
-
-def create_table():
-    table = Table.create('messages', schema=[
-        HashKey('forum_name')
-    ], throughput={
-        'read': 10,
-        'write': 10,
-    })
-    return table
-
-
-@requires_boto_gte("2.9")
-@mock_dynamodb2_deprecated
-@freeze_time("2012-01-14")
-def test_create_table():
-    create_table()
-    expected = {
-        'Table': {
-            'AttributeDefinitions': [
-                {'AttributeName': 'forum_name', 'AttributeType': 'S'}
-            ],
-            'ProvisionedThroughput': {
-                'NumberOfDecreasesToday': 0, 'WriteCapacityUnits': 10, 'ReadCapacityUnits': 10
-            },
-            'TableSizeBytes': 0,
-            'TableName': 'messages',
-            'TableStatus': 'ACTIVE',
-            'TableArn': 'arn:aws:dynamodb:us-east-1:123456789011:table/messages',
-            'KeySchema': [
-                {'KeyType': 'HASH', 'AttributeName': 'forum_name'}
-            ],
-            'ItemCount': 0, 'CreationDateTime': 1326499200.0,
-            'GlobalSecondaryIndexes': [],
-            'LocalSecondaryIndexes': []
-        }
-    }
-    conn = boto.dynamodb2.connect_to_region(
-        'us-east-1',
-        aws_access_key_id="ak",
-        aws_secret_access_key="sk"
-    )
-
-    conn.describe_table('messages').should.equal(expected)
-
-
-@requires_boto_gte("2.9")
-@mock_dynamodb2_deprecated
-def test_delete_table():
-    create_table()
-    conn = boto.dynamodb2.layer1.DynamoDBConnection()
-    conn.list_tables()["TableNames"].should.have.length_of(1)
-
-    conn.delete_table('messages')
-    conn.list_tables()["TableNames"].should.have.length_of(0)
-
-    conn.delete_table.when.called_with(
-        'messages').should.throw(JSONResponseError)
-
-
-@requires_boto_gte("2.9")
-@mock_dynamodb2_deprecated
-def test_update_table_throughput():
-    table = create_table()
-    table.throughput["read"].should.equal(10)
-    table.throughput["write"].should.equal(10)
-
-    table.update(throughput={
-        'read': 5,
-        'write': 6,
-    })
-
-    table.throughput["read"].should.equal(5)
-    table.throughput["write"].should.equal(6)
-
-
-@requires_boto_gte("2.9")
-@mock_dynamodb2_deprecated
-def test_item_add_and_describe_and_update():
-    table = create_table()
-
-    data = {
-        'forum_name': 'LOLCat Forum',
-        'Body': 'http://url_to_lolcat.gif',
-        'SentBy': 'User A',
-    }
-
-    table.put_item(data=data)
-    returned_item = table.get_item(forum_name="LOLCat Forum")
-    returned_item.should_not.be.none
-
-    dict(returned_item).should.equal({
-        'forum_name': 'LOLCat Forum',
-        'Body': 'http://url_to_lolcat.gif',
-        'SentBy': 'User A',
-    })
-
-    returned_item['SentBy'] = 'User B'
-    returned_item.save(overwrite=True)
-
-    returned_item = table.get_item(
-        forum_name='LOLCat Forum'
-    )
-    dict(returned_item).should.equal({
-        'forum_name': 'LOLCat Forum',
-        'Body': 'http://url_to_lolcat.gif',
-        'SentBy': 'User B',
-    })
-
-
-@requires_boto_gte("2.9")
-@mock_dynamodb2_deprecated
-def test_item_partial_save():
-    table = create_table()
-
-    data = {
-        'forum_name': 'LOLCat Forum',
-        'Body': 'http://url_to_lolcat.gif',
-        'SentBy': 'User A',
-    }
-
-    table.put_item(data=data)
-    returned_item = table.get_item(forum_name="LOLCat Forum")
-
-    returned_item['SentBy'] = 'User B'
-    returned_item.partial_save()
-
-    returned_item = table.get_item(
-        forum_name='LOLCat Forum'
-    )
-    dict(returned_item).should.equal({
-        'forum_name': 'LOLCat Forum',
-        'Body': 'http://url_to_lolcat.gif',
-        'SentBy': 'User B',
-    })
-
-
-@requires_boto_gte("2.9")
-@mock_dynamodb2_deprecated
-def test_item_put_without_table():
-    conn = boto.dynamodb2.layer1.DynamoDBConnection()
-
-    conn.put_item.when.called_with(
-        table_name='undeclared-table',
-        item={
-            'forum_name': 'LOLCat Forum',
-            'Body': 'http://url_to_lolcat.gif',
-            'SentBy': 'User A',
-        }
-    ).should.throw(JSONResponseError)
-
-
-@requires_boto_gte("2.9")
-@mock_dynamodb2_deprecated
-def test_get_item_with_undeclared_table():
-    conn = boto.dynamodb2.layer1.DynamoDBConnection()
-
-    conn.get_item.when.called_with(
-        table_name='undeclared-table',
-        key={"forum_name": {"S": "LOLCat Forum"}},
-    ).should.throw(JSONResponseError)
-
-
-@requires_boto_gte("2.30.0")
-@mock_dynamodb2_deprecated
-def test_delete_item():
-    table = create_table()
-
-    item_data = {
-        'forum_name': 'LOLCat Forum',
-        'Body': 'http://url_to_lolcat.gif',
-        'SentBy': 'User A',
-        'ReceivedTime': '12/9/2011 11:36:03 PM',
-    }
-    item = Item(table, item_data)
-    item.save()
-    table.count().should.equal(1)
-
-    response = item.delete()
-
-    response.should.equal(True)
-
-    table.count().should.equal(0)
-
-    # Deletes are idempotent and 'False' here would imply an error condition
-    item.delete().should.equal(True)
-
-
-@requires_boto_gte("2.9")
-@mock_dynamodb2_deprecated
-def test_delete_item_with_undeclared_table():
-    conn = boto.dynamodb2.layer1.DynamoDBConnection()
-
-    conn.delete_item.when.called_with(
-        table_name='undeclared-table',
-        key={"forum_name": {"S": "LOLCat Forum"}},
-    ).should.throw(JSONResponseError)
-
-
-@requires_boto_gte("2.9")
-@mock_dynamodb2_deprecated
-def test_query():
-    table = create_table()
-
-    item_data = {
-        'forum_name': 'the-key',
-        'Body': 'http://url_to_lolcat.gif',
-        'SentBy': 'User A',
-        'ReceivedTime': '12/9/2011 11:36:03 PM',
-    }
-    item = Item(table, item_data)
-    item.save(overwrite=True)
-    table.count().should.equal(1)
-    table = Table("messages")
-
-    results = table.query(forum_name__eq='the-key')
-    sum(1 for _ in results).should.equal(1)
-
-
-@requires_boto_gte("2.9")
-@mock_dynamodb2_deprecated
-def test_query_with_undeclared_table():
-    conn = boto.dynamodb2.layer1.DynamoDBConnection()
-
-    conn.query.when.called_with(
-        table_name='undeclared-table',
-        key_conditions={"forum_name": {
-            "ComparisonOperator": "EQ", "AttributeValueList": [{"S": "the-key"}]}}
-    ).should.throw(JSONResponseError)
-
-
-@requires_boto_gte("2.9")
-@mock_dynamodb2_deprecated
-def test_scan():
-    table = create_table()
-
-    item_data = {
-        'Body': 'http://url_to_lolcat.gif',
-        'SentBy': 'User A',
-        'ReceivedTime': '12/9/2011 11:36:03 PM',
-    }
-    item_data['forum_name'] = 'the-key'
-
-    item = Item(table, item_data)
-    item.save()
-
-    item['forum_name'] = 'the-key2'
-    item.save(overwrite=True)
-
-    item_data = {
-        'Body': 'http://url_to_lolcat.gif',
-        'SentBy': 'User B',
-        'ReceivedTime': '12/9/2011 11:36:03 PM',
-        'Ids': set([1, 2, 3]),
-        'PK': 7,
-    }
-    item_data['forum_name'] = 'the-key3'
-    item = Item(table, item_data)
-    item.save()
-
-    results = table.scan()
-    sum(1 for _ in results).should.equal(3)
-
-    results = table.scan(SentBy__eq='User B')
-    sum(1 for _ in results).should.equal(1)
-
-    results = table.scan(Body__beginswith='http')
-    sum(1 for _ in results).should.equal(3)
-
-    results = table.scan(Ids__null=False)
-    sum(1 for _ in results).should.equal(1)
-
-    results = table.scan(Ids__null=True)
-    sum(1 for _ in results).should.equal(2)
-
-    results = table.scan(PK__between=[8, 9])
-    sum(1 for _ in results).should.equal(0)
-
-    results = table.scan(PK__between=[5, 8])
-    sum(1 for _ in results).should.equal(1)
-
-
-@requires_boto_gte("2.9")
-@mock_dynamodb2_deprecated
-def test_scan_with_undeclared_table():
-    conn = boto.dynamodb2.layer1.DynamoDBConnection()
-
-    conn.scan.when.called_with(
-        table_name='undeclared-table',
-        scan_filter={
-            "SentBy": {
-                "AttributeValueList": [{
-                    "S": "User B"}
-                ],
-                "ComparisonOperator": "EQ"
-            }
-        },
-    ).should.throw(JSONResponseError)
-
-
-@requires_boto_gte("2.9")
-@mock_dynamodb2_deprecated
-def test_write_batch():
-    table = create_table()
-
-    with table.batch_write() as batch:
-        batch.put_item(data={
-            'forum_name': 'the-key',
-            'subject': '123',
-            'Body': 'http://url_to_lolcat.gif',
-            'SentBy': 'User A',
-            'ReceivedTime': '12/9/2011 11:36:03 PM',
-        })
-        batch.put_item(data={
-            'forum_name': 'the-key2',
-            'subject': '789',
-            'Body': 'http://url_to_lolcat.gif',
-            'SentBy': 'User B',
-            'ReceivedTime': '12/9/2011 11:36:03 PM',
-        })
-
-    table.count().should.equal(2)
-    with table.batch_write() as batch:
-        batch.delete_item(
-            forum_name='the-key',
-            subject='789'
-        )
-
-    table.count().should.equal(1)
-
-
-@requires_boto_gte("2.9")
-@mock_dynamodb2_deprecated
-def test_batch_read():
-    table = create_table()
-
-    item_data = {
-        'Body': 'http://url_to_lolcat.gif',
-        'SentBy': 'User A',
-        'ReceivedTime': '12/9/2011 11:36:03 PM',
-    }
-    item_data['forum_name'] = 'the-key1'
-    item = Item(table, item_data)
-    item.save()
-
-    item = Item(table, item_data)
-    item_data['forum_name'] = 'the-key2'
-    item.save(overwrite=True)
-
-    item_data = {
-        'Body': 'http://url_to_lolcat.gif',
-        'SentBy': 'User B',
-        'ReceivedTime': '12/9/2011 11:36:03 PM',
-        'Ids': set([1, 2, 3]),
-        'PK': 7,
-    }
-    item = Item(table, item_data)
-    item_data['forum_name'] = 'another-key'
-    item.save(overwrite=True)
-
-    results = table.batch_get(
-        keys=[
-            {'forum_name': 'the-key1'},
-            {'forum_name': 'another-key'},
-        ]
-    )
-
-    # Iterate through so that batch_item gets called
-    count = len([x for x in results])
-    count.should.equal(2)
-
-
-@requires_boto_gte("2.9")
-@mock_dynamodb2_deprecated
-def test_get_key_fields():
-    table = create_table()
-    kf = table.get_key_fields()
-    kf[0].should.equal('forum_name')
-
-
-@requires_boto_gte("2.9")
-@mock_dynamodb2_deprecated
-def test_get_missing_item():
-    table = create_table()
-    table.get_item.when.called_with(
-        forum_name='missing').should.throw(ItemNotFound)
-
-
-@requires_boto_gte("2.9")
-@mock_dynamodb2_deprecated
-def test_get_special_item():
-    table = Table.create('messages', schema=[
-        HashKey('date-joined')
-    ], throughput={
-        'read': 10,
-        'write': 10,
-    })
-
-    data = {
-        'date-joined': 127549192,
-        'SentBy': 'User A',
-    }
-    table.put_item(data=data)
-    returned_item = table.get_item(**{'date-joined': 127549192})
-    dict(returned_item).should.equal(data)
-
-
-@mock_dynamodb2_deprecated
-def test_update_item_remove():
-    conn = boto.dynamodb2.connect_to_region("us-east-1")
-    table = Table.create('messages', schema=[
-        HashKey('username')
-    ])
-
-    data = {
-        'username': "steve",
-        'SentBy': 'User A',
-        'SentTo': 'User B',
-    }
-    table.put_item(data=data)
-    key_map = {
-        'username': {"S": "steve"}
-    }
-
-    # Then remove the SentBy field
-    conn.update_item("messages", key_map,
-                     update_expression="REMOVE SentBy, SentTo")
-
-    returned_item = table.get_item(username="steve")
-    dict(returned_item).should.equal({
-        'username': "steve",
-    })
-
-
-@mock_dynamodb2_deprecated
-def test_update_item_set():
-    conn = boto.dynamodb2.connect_to_region("us-east-1")
-    table = Table.create('messages', schema=[
-        HashKey('username')
-    ])
-
-    data = {
-        'username': "steve",
-        'SentBy': 'User A',
-    }
-    table.put_item(data=data)
-    key_map = {
-        'username': {"S": "steve"}
-    }
-
-    conn.update_item("messages", key_map,
-                     update_expression="SET foo=bar, blah=baz REMOVE SentBy")
-
-    returned_item = table.get_item(username="steve")
-    dict(returned_item).should.equal({
-        'username': "steve",
-        'foo': 'bar',
-        'blah': 'baz',
-    })
-
-
-@mock_dynamodb2_deprecated
-def test_failed_overwrite():
-    table = Table.create('messages', schema=[
-        HashKey('id'),
-    ], throughput={
-        'read': 7,
-        'write': 3,
-    })
-
-    data1 = {'id': '123', 'data': '678'}
-    table.put_item(data=data1)
-
-    data2 = {'id': '123', 'data': '345'}
-    table.put_item(data=data2, overwrite=True)
-
-    data3 = {'id': '123', 'data': '812'}
-    table.put_item.when.called_with(data=data3).should.throw(
-        ConditionalCheckFailedException)
-
-    returned_item = table.lookup('123')
-    dict(returned_item).should.equal(data2)
-
-    data4 = {'id': '124', 'data': 812}
-    table.put_item(data=data4)
-
-    returned_item = table.lookup('124')
-    dict(returned_item).should.equal(data4)
-
-
-@mock_dynamodb2_deprecated
-def test_conflicting_writes():
-    table = Table.create('messages', schema=[
-        HashKey('id'),
-    ])
-
-    item_data = {'id': '123', 'data': '678'}
-    item1 = Item(table, item_data)
-    item2 = Item(table, item_data)
-    item1.save()
-
-    item1['data'] = '579'
-    item2['data'] = '912'
-
-    item1.save()
-    item2.save.when.called_with().should.throw(ConditionalCheckFailedException)
-
-
-"""
-boto3
-"""
-
-
-@mock_dynamodb2
-def test_boto3_create_table():
-    dynamodb = boto3.resource('dynamodb', region_name='us-east-1')
-
-    table = dynamodb.create_table(
-        TableName='users',
-        KeySchema=[
-            {
-                'AttributeName': 'username',
-                'KeyType': 'HASH'
-            },
-        ],
-        AttributeDefinitions=[
-            {
-                'AttributeName': 'username',
-                'AttributeType': 'S'
-            },
-        ],
-        ProvisionedThroughput={
-            'ReadCapacityUnits': 5,
-            'WriteCapacityUnits': 5
-        }
-    )
-    table.name.should.equal('users')
-
-
-def _create_user_table():
-    dynamodb = boto3.resource('dynamodb', region_name='us-east-1')
-
-    table = dynamodb.create_table(
-        TableName='users',
-        KeySchema=[
-            {
-                'AttributeName': 'username',
-                'KeyType': 'HASH'
-            },
-        ],
-        AttributeDefinitions=[
-            {
-                'AttributeName': 'username',
-                'AttributeType': 'S'
-            },
-        ],
-        ProvisionedThroughput={
-            'ReadCapacityUnits': 5,
-            'WriteCapacityUnits': 5
-        }
-    )
-    return dynamodb.Table('users')
-
-
-@mock_dynamodb2
-def test_boto3_conditions():
-    table = _create_user_table()
-
-    table.put_item(Item={'username': 'johndoe'})
-    table.put_item(Item={'username': 'janedoe'})
-
-    response = table.query(
-        KeyConditionExpression=Key('username').eq('johndoe')
-    )
-    response['Count'].should.equal(1)
-    response['Items'].should.have.length_of(1)
-    response['Items'][0].should.equal({"username": "johndoe"})
-
-
-@mock_dynamodb2
-def test_boto3_put_item_conditions_pass():
-    table = _create_user_table()
-    table.put_item(Item={'username': 'johndoe', 'foo': 'bar'})
-    table.put_item(
-        Item={'username': 'johndoe', 'foo': 'baz'},
-        Expected={
-            'foo': {
-                'ComparisonOperator': 'EQ',
-                'AttributeValueList': ['bar']
-            }
-        })
-    final_item = table.get_item(Key={'username': 'johndoe'})
-    assert dict(final_item)['Item']['foo'].should.equal("baz")
-
-@mock_dynamodb2
-def test_boto3_put_item_conditions_pass_because_expect_not_exists_by_compare_to_null():
-    table = _create_user_table()
-    table.put_item(Item={'username': 'johndoe', 'foo': 'bar'})
-    table.put_item(
-        Item={'username': 'johndoe', 'foo': 'baz'},
-        Expected={
-            'whatever': {
-                'ComparisonOperator': 'NULL',
-            }
-        })
-    final_item = table.get_item(Key={'username': 'johndoe'})
-    assert dict(final_item)['Item']['foo'].should.equal("baz")
-
-@mock_dynamodb2
-def test_boto3_put_item_conditions_pass_because_expect_exists_by_compare_to_not_null():
-    table = _create_user_table()
-    table.put_item(Item={'username': 'johndoe', 'foo': 'bar'})
-    table.put_item(
-        Item={'username': 'johndoe', 'foo': 'baz'},
-        Expected={
-            'foo': {
-                'ComparisonOperator': 'NOT_NULL',
-            }
-        })
-    final_item = table.get_item(Key={'username': 'johndoe'})
-    assert dict(final_item)['Item']['foo'].should.equal("baz")
-
-@mock_dynamodb2
-def test_boto3_put_item_conditions_fail():
-    table = _create_user_table()
-    table.put_item(Item={'username': 'johndoe', 'foo': 'bar'})
-    table.put_item.when.called_with(
-        Item={'username': 'johndoe', 'foo': 'baz'},
-        Expected={
-            'foo': {
-                'ComparisonOperator': 'NE',
-                'AttributeValueList': ['bar']
-            }
-        }).should.throw(botocore.client.ClientError)
-
-@mock_dynamodb2
-def test_boto3_update_item_conditions_fail():
-    table = _create_user_table()
-    table.put_item(Item={'username': 'johndoe', 'foo': 'baz'})
-    table.update_item.when.called_with(
-        Key={'username': 'johndoe'},
-        UpdateExpression='SET foo=bar',
-        Expected={
-            'foo': {
-                'Value': 'bar',
-            }
-        }).should.throw(botocore.client.ClientError)
-
-@mock_dynamodb2
-def test_boto3_update_item_conditions_fail_because_expect_not_exists():
-    table = _create_user_table()
-    table.put_item(Item={'username': 'johndoe', 'foo': 'baz'})
-    table.update_item.when.called_with(
-        Key={'username': 'johndoe'},
-        UpdateExpression='SET foo=bar',
-        Expected={
-            'foo': {
-                'Exists': False
-            }
-        }).should.throw(botocore.client.ClientError)
-
-@mock_dynamodb2
-def test_boto3_update_item_conditions_fail_because_expect_not_exists_by_compare_to_null():
-    table = _create_user_table()
-    table.put_item(Item={'username': 'johndoe', 'foo': 'baz'})
-    table.update_item.when.called_with(
-        Key={'username': 'johndoe'},
-        UpdateExpression='SET foo=bar',
-        Expected={
-            'foo': {
-                'ComparisonOperator': 'NULL',
-            }
-        }).should.throw(botocore.client.ClientError)
-
-@mock_dynamodb2
-def test_boto3_update_item_conditions_pass():
-    table = _create_user_table()
-    table.put_item(Item={'username': 'johndoe', 'foo': 'bar'})
-    table.update_item(
-        Key={'username': 'johndoe'},
-        UpdateExpression='SET foo=baz',
-        Expected={
-            'foo': {
-                'Value': 'bar',
-            }
-        })
-    returned_item = table.get_item(Key={'username': 'johndoe'})
-    assert dict(returned_item)['Item']['foo'].should.equal("baz")
-
-@mock_dynamodb2
-def test_boto3_update_item_conditions_pass_because_expect_not_exists():
-    table = _create_user_table()
-    table.put_item(Item={'username': 'johndoe', 'foo': 'bar'})
-    table.update_item(
-        Key={'username': 'johndoe'},
-        UpdateExpression='SET foo=baz',
-        Expected={
-            'whatever': {
-                'Exists': False,
-            }
-        })
-    returned_item = table.get_item(Key={'username': 'johndoe'})
-    assert dict(returned_item)['Item']['foo'].should.equal("baz")
-
-@mock_dynamodb2
-def test_boto3_update_item_conditions_pass_because_expect_not_exists_by_compare_to_null():
-    table = _create_user_table()
-    table.put_item(Item={'username': 'johndoe', 'foo': 'bar'})
-    table.update_item(
-        Key={'username': 'johndoe'},
-        UpdateExpression='SET foo=baz',
-        Expected={
-            'whatever': {
-                'ComparisonOperator': 'NULL',
-            }
-        })
-    returned_item = table.get_item(Key={'username': 'johndoe'})
-    assert dict(returned_item)['Item']['foo'].should.equal("baz")
-
-@mock_dynamodb2
-def test_boto3_update_item_conditions_pass_because_expect_exists_by_compare_to_not_null():
-    table = _create_user_table()
-    table.put_item(Item={'username': 'johndoe', 'foo': 'bar'})
-    table.update_item(
-        Key={'username': 'johndoe'},
-        UpdateExpression='SET foo=baz',
-        Expected={
-            'foo': {
-                'ComparisonOperator': 'NOT_NULL',
-            }
-        })
-    returned_item = table.get_item(Key={'username': 'johndoe'})
-    assert dict(returned_item)['Item']['foo'].should.equal("baz")
-
 
 @mock_dynamodb2
 def test_boto3_update_settype_item_with_conditions():
@@ -1620,5 +828,4 @@
 
     results = page1['Items'] + page2['Items']
     usernames = set([r['username'] for r in results])
-    usernames.should.equal(set(expected_usernames))
->>>>>>> 4a286c4b
+    usernames.should.equal(set(expected_usernames))
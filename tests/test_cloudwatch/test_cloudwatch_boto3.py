<<<<<<< HEAD
from __future__ import unicode_literals

import boto3
from botocore.exceptions import ClientError
from datetime import datetime, timedelta
import pytz
import sure   # noqa

from moto import mock_cloudwatch


@mock_cloudwatch
def test_put_list_dashboard():
    client = boto3.client('cloudwatch', region_name='eu-central-1')
    widget = '{"widgets": [{"type": "text", "x": 0, "y": 7, "width": 3, "height": 3, "properties": {"markdown": "Hello world"}}]}'

    client.put_dashboard(DashboardName='test1', DashboardBody=widget)
    resp = client.list_dashboards()

    len(resp['DashboardEntries']).should.equal(1)


@mock_cloudwatch
def test_put_list_prefix_nomatch_dashboard():
    client = boto3.client('cloudwatch', region_name='eu-central-1')
    widget = '{"widgets": [{"type": "text", "x": 0, "y": 7, "width": 3, "height": 3, "properties": {"markdown": "Hello world"}}]}'

    client.put_dashboard(DashboardName='test1', DashboardBody=widget)
    resp = client.list_dashboards(DashboardNamePrefix='nomatch')

    len(resp['DashboardEntries']).should.equal(0)


@mock_cloudwatch
def test_delete_dashboard():
    client = boto3.client('cloudwatch', region_name='eu-central-1')
    widget = '{"widgets": [{"type": "text", "x": 0, "y": 7, "width": 3, "height": 3, "properties": {"markdown": "Hello world"}}]}'

    client.put_dashboard(DashboardName='test1', DashboardBody=widget)
    client.put_dashboard(DashboardName='test2', DashboardBody=widget)
    client.put_dashboard(DashboardName='test3', DashboardBody=widget)
    client.delete_dashboards(DashboardNames=['test2', 'test1'])

    resp = client.list_dashboards(DashboardNamePrefix='test3')
    len(resp['DashboardEntries']).should.equal(1)


@mock_cloudwatch
def test_delete_dashboard_fail():
    client = boto3.client('cloudwatch', region_name='eu-central-1')
    widget = '{"widgets": [{"type": "text", "x": 0, "y": 7, "width": 3, "height": 3, "properties": {"markdown": "Hello world"}}]}'

    client.put_dashboard(DashboardName='test1', DashboardBody=widget)
    client.put_dashboard(DashboardName='test2', DashboardBody=widget)
    client.put_dashboard(DashboardName='test3', DashboardBody=widget)
    # Doesnt delete anything if all dashboards to be deleted do not exist
    try:
        client.delete_dashboards(DashboardNames=['test2', 'test1', 'test_no_match'])
    except ClientError as err:
        err.response['Error']['Code'].should.equal('ResourceNotFound')
    else:
        raise RuntimeError('Should of raised error')

    resp = client.list_dashboards()
    len(resp['DashboardEntries']).should.equal(3)


@mock_cloudwatch
def test_get_dashboard():
    client = boto3.client('cloudwatch', region_name='eu-central-1')
    widget = '{"widgets": [{"type": "text", "x": 0, "y": 7, "width": 3, "height": 3, "properties": {"markdown": "Hello world"}}]}'
    client.put_dashboard(DashboardName='test1', DashboardBody=widget)

    resp = client.get_dashboard(DashboardName='test1')
    resp.should.contain('DashboardArn')
    resp.should.contain('DashboardBody')
    resp['DashboardName'].should.equal('test1')


@mock_cloudwatch
def test_get_dashboard_fail():
    client = boto3.client('cloudwatch', region_name='eu-central-1')

    try:
        client.get_dashboard(DashboardName='test1')
    except ClientError as err:
        err.response['Error']['Code'].should.equal('ResourceNotFound')
    else:
        raise RuntimeError('Should of raised error')


@mock_cloudwatch
def test_alarm_state():
    client = boto3.client('cloudwatch', region_name='eu-central-1')

    client.put_metric_alarm(
        AlarmName='testalarm1',
        MetricName='cpu',
        Namespace='blah',
        Period=10,
        EvaluationPeriods=5,
        Statistic='Average',
        Threshold=2,
        ComparisonOperator='GreaterThanThreshold',
    )
    client.put_metric_alarm(
        AlarmName='testalarm2',
        MetricName='cpu',
        Namespace='blah',
        Period=10,
        EvaluationPeriods=5,
        Statistic='Average',
        Threshold=2,
        ComparisonOperator='GreaterThanThreshold',
    )

    # This is tested implicitly as if it doesnt work the rest will die
    client.set_alarm_state(
        AlarmName='testalarm1',
        StateValue='ALARM',
        StateReason='testreason',
        StateReasonData='{"some": "json_data"}'
    )

    resp = client.describe_alarms(
        StateValue='ALARM'
    )
    len(resp['MetricAlarms']).should.equal(1)
    resp['MetricAlarms'][0]['AlarmName'].should.equal('testalarm1')
    resp['MetricAlarms'][0]['StateValue'].should.equal('ALARM')

    resp = client.describe_alarms(
        StateValue='OK'
    )
    len(resp['MetricAlarms']).should.equal(1)
    resp['MetricAlarms'][0]['AlarmName'].should.equal('testalarm2')
    resp['MetricAlarms'][0]['StateValue'].should.equal('OK')

    # Just for sanity
    resp = client.describe_alarms()
    len(resp['MetricAlarms']).should.equal(2)


@mock_cloudwatch
def test_put_metric_data_no_dimensions():
    conn = boto3.client('cloudwatch', region_name='us-east-1')

    conn.put_metric_data(
        Namespace='tester',
        MetricData=[
            dict(
                MetricName='metric',
                Value=1.5,
            )
        ]
    )

    metrics = conn.list_metrics()['Metrics']
    metrics.should.have.length_of(1)
    metric = metrics[0]
    metric['Namespace'].should.equal('tester')
    metric['MetricName'].should.equal('metric')



@mock_cloudwatch
def test_put_metric_data_with_statistics():
    conn = boto3.client('cloudwatch', region_name='us-east-1')

    conn.put_metric_data(
        Namespace='tester',
        MetricData=[
            dict(
                MetricName='statmetric',
                Timestamp=datetime(2015, 1, 1),
                # no Value to test  https://github.com/spulec/moto/issues/1615
                StatisticValues=dict(
                    SampleCount=123.0,
                    Sum=123.0,
                    Minimum=123.0,
                    Maximum=123.0
                ),
                Unit='Milliseconds',
                StorageResolution=123
            )
        ]
    )

    metrics = conn.list_metrics()['Metrics']
    metrics.should.have.length_of(1)
    metric = metrics[0]
    metric['Namespace'].should.equal('tester')
    metric['MetricName'].should.equal('statmetric')
    # TODO: test statistics - https://github.com/spulec/moto/issues/1615

@mock_cloudwatch
def test_get_metric_statistics():
    conn = boto3.client('cloudwatch', region_name='us-east-1')
    utc_now = datetime.now(tz=pytz.utc)

    conn.put_metric_data(
        Namespace='tester',
        MetricData=[
            dict(
                MetricName='metric',
                Value=1.5,
                Timestamp=utc_now
            )
        ]
    )

    stats = conn.get_metric_statistics(
        Namespace='tester',
        MetricName='metric',
        StartTime=utc_now - timedelta(seconds=60),
        EndTime=utc_now + timedelta(seconds=60),
        Period=60,
        Statistics=['SampleCount', 'Sum']
    )

    stats['Datapoints'].should.have.length_of(1)
    datapoint = stats['Datapoints'][0]
    datapoint['SampleCount'].should.equal(1.0)
    datapoint['Sum'].should.equal(1.5)
=======
# from __future__ import unicode_literals

import boto3
from botocore.exceptions import ClientError
from datetime import datetime, timedelta
from nose.tools import assert_raises
from uuid import uuid4
import pytz
import sure  # noqa

from moto import mock_cloudwatch


@mock_cloudwatch
def test_put_list_dashboard():
    client = boto3.client("cloudwatch", region_name="eu-central-1")
    widget = '{"widgets": [{"type": "text", "x": 0, "y": 7, "width": 3, "height": 3, "properties": {"markdown": "Hello world"}}]}'

    client.put_dashboard(DashboardName="test1", DashboardBody=widget)
    resp = client.list_dashboards()

    len(resp["DashboardEntries"]).should.equal(1)


@mock_cloudwatch
def test_put_list_prefix_nomatch_dashboard():
    client = boto3.client("cloudwatch", region_name="eu-central-1")
    widget = '{"widgets": [{"type": "text", "x": 0, "y": 7, "width": 3, "height": 3, "properties": {"markdown": "Hello world"}}]}'

    client.put_dashboard(DashboardName="test1", DashboardBody=widget)
    resp = client.list_dashboards(DashboardNamePrefix="nomatch")

    len(resp["DashboardEntries"]).should.equal(0)


@mock_cloudwatch
def test_delete_dashboard():
    client = boto3.client("cloudwatch", region_name="eu-central-1")
    widget = '{"widgets": [{"type": "text", "x": 0, "y": 7, "width": 3, "height": 3, "properties": {"markdown": "Hello world"}}]}'

    client.put_dashboard(DashboardName="test1", DashboardBody=widget)
    client.put_dashboard(DashboardName="test2", DashboardBody=widget)
    client.put_dashboard(DashboardName="test3", DashboardBody=widget)
    client.delete_dashboards(DashboardNames=["test2", "test1"])

    resp = client.list_dashboards(DashboardNamePrefix="test3")
    len(resp["DashboardEntries"]).should.equal(1)


@mock_cloudwatch
def test_delete_dashboard_fail():
    client = boto3.client("cloudwatch", region_name="eu-central-1")
    widget = '{"widgets": [{"type": "text", "x": 0, "y": 7, "width": 3, "height": 3, "properties": {"markdown": "Hello world"}}]}'

    client.put_dashboard(DashboardName="test1", DashboardBody=widget)
    client.put_dashboard(DashboardName="test2", DashboardBody=widget)
    client.put_dashboard(DashboardName="test3", DashboardBody=widget)
    # Doesnt delete anything if all dashboards to be deleted do not exist
    try:
        client.delete_dashboards(DashboardNames=["test2", "test1", "test_no_match"])
    except ClientError as err:
        err.response["Error"]["Code"].should.equal("ResourceNotFound")
    else:
        raise RuntimeError("Should of raised error")

    resp = client.list_dashboards()
    len(resp["DashboardEntries"]).should.equal(3)


@mock_cloudwatch
def test_get_dashboard():
    client = boto3.client("cloudwatch", region_name="eu-central-1")
    widget = '{"widgets": [{"type": "text", "x": 0, "y": 7, "width": 3, "height": 3, "properties": {"markdown": "Hello world"}}]}'
    client.put_dashboard(DashboardName="test1", DashboardBody=widget)

    resp = client.get_dashboard(DashboardName="test1")
    resp.should.contain("DashboardArn")
    resp.should.contain("DashboardBody")
    resp["DashboardName"].should.equal("test1")


@mock_cloudwatch
def test_get_dashboard_fail():
    client = boto3.client("cloudwatch", region_name="eu-central-1")

    try:
        client.get_dashboard(DashboardName="test1")
    except ClientError as err:
        err.response["Error"]["Code"].should.equal("ResourceNotFound")
    else:
        raise RuntimeError("Should of raised error")


@mock_cloudwatch
def test_alarm_state():
    client = boto3.client("cloudwatch", region_name="eu-central-1")

    client.put_metric_alarm(
        AlarmName="testalarm1",
        MetricName="cpu",
        Namespace="blah",
        Period=10,
        EvaluationPeriods=5,
        Statistic="Average",
        Threshold=2,
        ComparisonOperator="GreaterThanThreshold",
    )
    client.put_metric_alarm(
        AlarmName="testalarm2",
        MetricName="cpu",
        Namespace="blah",
        Period=10,
        EvaluationPeriods=5,
        Statistic="Average",
        Threshold=2,
        ComparisonOperator="GreaterThanThreshold",
    )

    # This is tested implicitly as if it doesnt work the rest will die
    client.set_alarm_state(
        AlarmName="testalarm1",
        StateValue="ALARM",
        StateReason="testreason",
        StateReasonData='{"some": "json_data"}',
    )

    resp = client.describe_alarms(StateValue="ALARM")
    len(resp["MetricAlarms"]).should.equal(1)
    resp["MetricAlarms"][0]["AlarmName"].should.equal("testalarm1")
    resp["MetricAlarms"][0]["StateValue"].should.equal("ALARM")

    resp = client.describe_alarms(StateValue="OK")
    len(resp["MetricAlarms"]).should.equal(1)
    resp["MetricAlarms"][0]["AlarmName"].should.equal("testalarm2")
    resp["MetricAlarms"][0]["StateValue"].should.equal("OK")

    # Just for sanity
    resp = client.describe_alarms()
    len(resp["MetricAlarms"]).should.equal(2)


@mock_cloudwatch
def test_put_metric_data_no_dimensions():
    conn = boto3.client("cloudwatch", region_name="us-east-1")

    conn.put_metric_data(
        Namespace="tester", MetricData=[dict(MetricName="metric", Value=1.5)]
    )

    metrics = conn.list_metrics()["Metrics"]
    metrics.should.have.length_of(1)
    metric = metrics[0]
    metric["Namespace"].should.equal("tester")
    metric["MetricName"].should.equal("metric")


@mock_cloudwatch
def test_put_metric_data_with_statistics():
    conn = boto3.client("cloudwatch", region_name="us-east-1")
    utc_now = datetime.now(tz=pytz.utc)

    conn.put_metric_data(
        Namespace="tester",
        MetricData=[
            dict(
                MetricName="statmetric",
                Timestamp=utc_now,
                # no Value to test  https://github.com/spulec/moto/issues/1615
                StatisticValues=dict(
                    SampleCount=123.0, Sum=123.0, Minimum=123.0, Maximum=123.0
                ),
                Unit="Milliseconds",
                StorageResolution=123,
            )
        ],
    )

    metrics = conn.list_metrics()["Metrics"]
    metrics.should.have.length_of(1)
    metric = metrics[0]
    metric["Namespace"].should.equal("tester")
    metric["MetricName"].should.equal("statmetric")
    # TODO: test statistics - https://github.com/spulec/moto/issues/1615


@mock_cloudwatch
def test_get_metric_statistics():
    conn = boto3.client("cloudwatch", region_name="us-east-1")
    utc_now = datetime.now(tz=pytz.utc)

    conn.put_metric_data(
        Namespace="tester",
        MetricData=[dict(MetricName="metric", Value=1.5, Timestamp=utc_now)],
    )

    stats = conn.get_metric_statistics(
        Namespace="tester",
        MetricName="metric",
        StartTime=utc_now - timedelta(seconds=60),
        EndTime=utc_now + timedelta(seconds=60),
        Period=60,
        Statistics=["SampleCount", "Sum"],
    )

    stats["Datapoints"].should.have.length_of(1)
    datapoint = stats["Datapoints"][0]
    datapoint["SampleCount"].should.equal(1.0)
    datapoint["Sum"].should.equal(1.5)


@mock_cloudwatch
def test_list_metrics():
    cloudwatch = boto3.client("cloudwatch", "eu-west-1")
    # Verify namespace has to exist
    res = cloudwatch.list_metrics(Namespace="unknown/")["Metrics"]
    res.should.be.empty
    # Create some metrics to filter on
    create_metrics(cloudwatch, namespace="list_test_1/", metrics=4, data_points=2)
    create_metrics(cloudwatch, namespace="list_test_2/", metrics=4, data_points=2)
    # Verify we can retrieve everything
    res = cloudwatch.list_metrics()["Metrics"]
    len(res).should.equal(16)  # 2 namespaces * 4 metrics * 2 data points
    # Verify we can filter by namespace/metric name
    res = cloudwatch.list_metrics(Namespace="list_test_1/")["Metrics"]
    len(res).should.equal(8)  # 1 namespace * 4 metrics * 2 data points
    res = cloudwatch.list_metrics(Namespace="list_test_1/", MetricName="metric1")[
        "Metrics"
    ]
    len(res).should.equal(2)  # 1 namespace * 1 metrics * 2 data points
    # Verify format
    res.should.equal(
        [
            {u"Namespace": "list_test_1/", u"Dimensions": [], u"MetricName": "metric1"},
            {u"Namespace": "list_test_1/", u"Dimensions": [], u"MetricName": "metric1"},
        ]
    )
    # Verify unknown namespace still has no results
    res = cloudwatch.list_metrics(Namespace="unknown/")["Metrics"]
    res.should.be.empty


@mock_cloudwatch
def test_list_metrics_paginated():
    cloudwatch = boto3.client("cloudwatch", "eu-west-1")
    # Verify that only a single page of metrics is returned
    cloudwatch.list_metrics()["Metrics"].should.be.empty
    # Verify we can't pass a random NextToken
    with assert_raises(ClientError) as e:
        cloudwatch.list_metrics(NextToken=str(uuid4()))
    e.exception.response["Error"]["Message"].should.equal(
        "Request parameter NextToken is invalid"
    )
    # Add a boatload of metrics
    create_metrics(cloudwatch, namespace="test", metrics=100, data_points=1)
    # Verify that a single page is returned until we've reached 500
    first_page = cloudwatch.list_metrics()
    first_page["Metrics"].shouldnt.be.empty
    len(first_page["Metrics"]).should.equal(100)
    create_metrics(cloudwatch, namespace="test", metrics=200, data_points=2)
    first_page = cloudwatch.list_metrics()
    len(first_page["Metrics"]).should.equal(500)
    first_page.shouldnt.contain("NextToken")
    # Verify that adding more data points results in pagination
    create_metrics(cloudwatch, namespace="test", metrics=60, data_points=10)
    first_page = cloudwatch.list_metrics()
    len(first_page["Metrics"]).should.equal(500)
    first_page["NextToken"].shouldnt.be.empty
    # Retrieve second page - and verify there's more where that came from
    second_page = cloudwatch.list_metrics(NextToken=first_page["NextToken"])
    len(second_page["Metrics"]).should.equal(500)
    second_page.should.contain("NextToken")
    # Last page should only have the last 100 results, and no NextToken (indicating that pagination is finished)
    third_page = cloudwatch.list_metrics(NextToken=second_page["NextToken"])
    len(third_page["Metrics"]).should.equal(100)
    third_page.shouldnt.contain("NextToken")
    # Verify that we can't reuse an existing token
    with assert_raises(ClientError) as e:
        cloudwatch.list_metrics(NextToken=first_page["NextToken"])
    e.exception.response["Error"]["Message"].should.equal(
        "Request parameter NextToken is invalid"
    )


def create_metrics(cloudwatch, namespace, metrics=5, data_points=5):
    for i in range(0, metrics):
        metric_name = "metric" + str(i)
        for j in range(0, data_points):
            cloudwatch.put_metric_data(
                Namespace=namespace,
                MetricData=[{"MetricName": metric_name, "Value": j, "Unit": "Seconds"}],
            )
>>>>>>> b8a1f852
<|MERGE_RESOLUTION|>--- conflicted
+++ resolved
@@ -1,229 +1,3 @@
-<<<<<<< HEAD
-from __future__ import unicode_literals
-
-import boto3
-from botocore.exceptions import ClientError
-from datetime import datetime, timedelta
-import pytz
-import sure   # noqa
-
-from moto import mock_cloudwatch
-
-
-@mock_cloudwatch
-def test_put_list_dashboard():
-    client = boto3.client('cloudwatch', region_name='eu-central-1')
-    widget = '{"widgets": [{"type": "text", "x": 0, "y": 7, "width": 3, "height": 3, "properties": {"markdown": "Hello world"}}]}'
-
-    client.put_dashboard(DashboardName='test1', DashboardBody=widget)
-    resp = client.list_dashboards()
-
-    len(resp['DashboardEntries']).should.equal(1)
-
-
-@mock_cloudwatch
-def test_put_list_prefix_nomatch_dashboard():
-    client = boto3.client('cloudwatch', region_name='eu-central-1')
-    widget = '{"widgets": [{"type": "text", "x": 0, "y": 7, "width": 3, "height": 3, "properties": {"markdown": "Hello world"}}]}'
-
-    client.put_dashboard(DashboardName='test1', DashboardBody=widget)
-    resp = client.list_dashboards(DashboardNamePrefix='nomatch')
-
-    len(resp['DashboardEntries']).should.equal(0)
-
-
-@mock_cloudwatch
-def test_delete_dashboard():
-    client = boto3.client('cloudwatch', region_name='eu-central-1')
-    widget = '{"widgets": [{"type": "text", "x": 0, "y": 7, "width": 3, "height": 3, "properties": {"markdown": "Hello world"}}]}'
-
-    client.put_dashboard(DashboardName='test1', DashboardBody=widget)
-    client.put_dashboard(DashboardName='test2', DashboardBody=widget)
-    client.put_dashboard(DashboardName='test3', DashboardBody=widget)
-    client.delete_dashboards(DashboardNames=['test2', 'test1'])
-
-    resp = client.list_dashboards(DashboardNamePrefix='test3')
-    len(resp['DashboardEntries']).should.equal(1)
-
-
-@mock_cloudwatch
-def test_delete_dashboard_fail():
-    client = boto3.client('cloudwatch', region_name='eu-central-1')
-    widget = '{"widgets": [{"type": "text", "x": 0, "y": 7, "width": 3, "height": 3, "properties": {"markdown": "Hello world"}}]}'
-
-    client.put_dashboard(DashboardName='test1', DashboardBody=widget)
-    client.put_dashboard(DashboardName='test2', DashboardBody=widget)
-    client.put_dashboard(DashboardName='test3', DashboardBody=widget)
-    # Doesnt delete anything if all dashboards to be deleted do not exist
-    try:
-        client.delete_dashboards(DashboardNames=['test2', 'test1', 'test_no_match'])
-    except ClientError as err:
-        err.response['Error']['Code'].should.equal('ResourceNotFound')
-    else:
-        raise RuntimeError('Should of raised error')
-
-    resp = client.list_dashboards()
-    len(resp['DashboardEntries']).should.equal(3)
-
-
-@mock_cloudwatch
-def test_get_dashboard():
-    client = boto3.client('cloudwatch', region_name='eu-central-1')
-    widget = '{"widgets": [{"type": "text", "x": 0, "y": 7, "width": 3, "height": 3, "properties": {"markdown": "Hello world"}}]}'
-    client.put_dashboard(DashboardName='test1', DashboardBody=widget)
-
-    resp = client.get_dashboard(DashboardName='test1')
-    resp.should.contain('DashboardArn')
-    resp.should.contain('DashboardBody')
-    resp['DashboardName'].should.equal('test1')
-
-
-@mock_cloudwatch
-def test_get_dashboard_fail():
-    client = boto3.client('cloudwatch', region_name='eu-central-1')
-
-    try:
-        client.get_dashboard(DashboardName='test1')
-    except ClientError as err:
-        err.response['Error']['Code'].should.equal('ResourceNotFound')
-    else:
-        raise RuntimeError('Should of raised error')
-
-
-@mock_cloudwatch
-def test_alarm_state():
-    client = boto3.client('cloudwatch', region_name='eu-central-1')
-
-    client.put_metric_alarm(
-        AlarmName='testalarm1',
-        MetricName='cpu',
-        Namespace='blah',
-        Period=10,
-        EvaluationPeriods=5,
-        Statistic='Average',
-        Threshold=2,
-        ComparisonOperator='GreaterThanThreshold',
-    )
-    client.put_metric_alarm(
-        AlarmName='testalarm2',
-        MetricName='cpu',
-        Namespace='blah',
-        Period=10,
-        EvaluationPeriods=5,
-        Statistic='Average',
-        Threshold=2,
-        ComparisonOperator='GreaterThanThreshold',
-    )
-
-    # This is tested implicitly as if it doesnt work the rest will die
-    client.set_alarm_state(
-        AlarmName='testalarm1',
-        StateValue='ALARM',
-        StateReason='testreason',
-        StateReasonData='{"some": "json_data"}'
-    )
-
-    resp = client.describe_alarms(
-        StateValue='ALARM'
-    )
-    len(resp['MetricAlarms']).should.equal(1)
-    resp['MetricAlarms'][0]['AlarmName'].should.equal('testalarm1')
-    resp['MetricAlarms'][0]['StateValue'].should.equal('ALARM')
-
-    resp = client.describe_alarms(
-        StateValue='OK'
-    )
-    len(resp['MetricAlarms']).should.equal(1)
-    resp['MetricAlarms'][0]['AlarmName'].should.equal('testalarm2')
-    resp['MetricAlarms'][0]['StateValue'].should.equal('OK')
-
-    # Just for sanity
-    resp = client.describe_alarms()
-    len(resp['MetricAlarms']).should.equal(2)
-
-
-@mock_cloudwatch
-def test_put_metric_data_no_dimensions():
-    conn = boto3.client('cloudwatch', region_name='us-east-1')
-
-    conn.put_metric_data(
-        Namespace='tester',
-        MetricData=[
-            dict(
-                MetricName='metric',
-                Value=1.5,
-            )
-        ]
-    )
-
-    metrics = conn.list_metrics()['Metrics']
-    metrics.should.have.length_of(1)
-    metric = metrics[0]
-    metric['Namespace'].should.equal('tester')
-    metric['MetricName'].should.equal('metric')
-
-
-
-@mock_cloudwatch
-def test_put_metric_data_with_statistics():
-    conn = boto3.client('cloudwatch', region_name='us-east-1')
-
-    conn.put_metric_data(
-        Namespace='tester',
-        MetricData=[
-            dict(
-                MetricName='statmetric',
-                Timestamp=datetime(2015, 1, 1),
-                # no Value to test  https://github.com/spulec/moto/issues/1615
-                StatisticValues=dict(
-                    SampleCount=123.0,
-                    Sum=123.0,
-                    Minimum=123.0,
-                    Maximum=123.0
-                ),
-                Unit='Milliseconds',
-                StorageResolution=123
-            )
-        ]
-    )
-
-    metrics = conn.list_metrics()['Metrics']
-    metrics.should.have.length_of(1)
-    metric = metrics[0]
-    metric['Namespace'].should.equal('tester')
-    metric['MetricName'].should.equal('statmetric')
-    # TODO: test statistics - https://github.com/spulec/moto/issues/1615
-
-@mock_cloudwatch
-def test_get_metric_statistics():
-    conn = boto3.client('cloudwatch', region_name='us-east-1')
-    utc_now = datetime.now(tz=pytz.utc)
-
-    conn.put_metric_data(
-        Namespace='tester',
-        MetricData=[
-            dict(
-                MetricName='metric',
-                Value=1.5,
-                Timestamp=utc_now
-            )
-        ]
-    )
-
-    stats = conn.get_metric_statistics(
-        Namespace='tester',
-        MetricName='metric',
-        StartTime=utc_now - timedelta(seconds=60),
-        EndTime=utc_now + timedelta(seconds=60),
-        Period=60,
-        Statistics=['SampleCount', 'Sum']
-    )
-
-    stats['Datapoints'].should.have.length_of(1)
-    datapoint = stats['Datapoints'][0]
-    datapoint['SampleCount'].should.equal(1.0)
-    datapoint['Sum'].should.equal(1.5)
-=======
 # from __future__ import unicode_literals
 
 import boto3
@@ -514,5 +288,4 @@
             cloudwatch.put_metric_data(
                 Namespace=namespace,
                 MetricData=[{"MetricName": metric_name, "Value": j, "Unit": "Seconds"}],
-            )
->>>>>>> b8a1f852
+            )